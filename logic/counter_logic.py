# -*- coding: utf-8 -*-
"""
This file contains the Qudi counter logic class.

Qudi is free software: you can redistribute it and/or modify
it under the terms of the GNU General Public License as published by
the Free Software Foundation, either version 3 of the License, or
(at your option) any later version.

Qudi is distributed in the hope that it will be useful,
but WITHOUT ANY WARRANTY; without even the implied warranty of
MERCHANTABILITY or FITNESS FOR A PARTICULAR PURPOSE.  See the
GNU General Public License for more details.

You should have received a copy of the GNU General Public License
along with Qudi. If not, see <http://www.gnu.org/licenses/>.

Copyright (c) the Qudi Developers. See the COPYRIGHT.txt file at the
top-level directory of this distribution and at <https://github.com/Ulm-IQO/qudi/>
"""

from qtpy import QtCore
from collections import OrderedDict
import numpy as np
import time
import matplotlib.pyplot as plt

from core.module import Connector, StatusVar
from logic.generic_logic import GenericLogic
from interface.slow_counter_interface import CountingMode
from core.util.mutex import Mutex


class CounterLogic(GenericLogic):
    """ This logic module gathers data from a hardware counting device.

    @signal sigCounterUpdate: there is new counting data available
    @signal sigCountContinuousNext: used to simulate a loop in which the data
                                    acquisition runs.
    @sigmal sigCountGatedNext: ???

    @return error: 0 is OK, -1 is error
    """
    sigCounterUpdated = QtCore.Signal()

    sigCountDataNext = QtCore.Signal()

    sigGatedCounterFinished = QtCore.Signal()
    sigGatedCounterContinue = QtCore.Signal(bool)
    sigCountingSamplesChanged = QtCore.Signal(int)
    sigCountLengthChanged = QtCore.Signal(int)
    sigCountFrequencyChanged = QtCore.Signal(float)
    sigSavingStatusChanged = QtCore.Signal(bool)
    sigCountStatusChanged = QtCore.Signal(bool)
    sigCountingModeChanged = QtCore.Signal(CountingMode)


    _modclass = 'CounterLogic'
    _modtype = 'logic'

    ## declare connectors
<<<<<<< HEAD
    _connectors = {
        'counter1': 'SlowCounterInterface',
        'savelogic': 'SaveLogic'}
=======
    counter1 = Connector(interface='SlowCounterInterface')
    savelogic = Connector(interface='SaveLogic')

    # status vars
    _count_length = StatusVar('count_length', 300)
    _smooth_window_length = StatusVar('smooth_window_length', 10)
    _counting_samples = StatusVar('counting_samples', 1)
    _count_frequency = StatusVar('count_frequency', 50)
    _saving = StatusVar('saving', False)

>>>>>>> ece292e1

    def __init__(self, config, **kwargs):
        """ Create CounterLogic object with connectors.

        @param dict config: module configuration
        @param dict kwargs: optional parameters
        """
        super().__init__(config=config, **kwargs)

        #locking for thread safety
        self.threadlock = Mutex()

        self.log.debug('The following configuration was found.')

        # checking for the right configuration
        for key in config.keys():
            self.log.debug('{0}: {1}'.format(key, config[key]))

        # in bins
        self._count_length = 300
        self._smooth_window_length = 10
        self._counting_samples = 1      # oversampling
        # in hertz
        self._count_frequency = 50

        # self._binned_counting = True  # UNUSED?
        self._counting_mode = CountingMode['CONTINUOUS']

        self._saving = False
        return

    def on_activate(self):
        """ Initialisation performed during activation of the module.
        """
        # Connect to hardware and save logic
        self._counting_device = self.get_connector('counter1')
        self._save_logic = self.get_connector('savelogic')

        # Recall saved app-parameters
        if 'counting_mode' in self._statusVariables:
            self._counting_mode = CountingMode[self._statusVariables['counting_mode']]

        constraints = self.get_hardware_constraints()
        number_of_detectors = constraints.max_detectors

        # initialize data arrays
        self.countdata = np.zeros([len(self.get_channels()), self._count_length])
        self.countdata_smoothed = np.zeros([len(self.get_channels()), self._count_length])
        self.rawdata = np.zeros([len(self.get_channels()), self._counting_samples])
        self._already_counted_samples = 0  # For gated counting
        self._data_to_save = []

        # Flag to stop the loop
        self.stopRequested = False

        self._saving_start_time = time.time()

        # connect signals
        self.sigCountDataNext.connect(self.count_loop_body, QtCore.Qt.QueuedConnection)
<<<<<<< HEAD
        self._counting_device.sigOverstepCounter.connect(self.interruptCount, QtCore.Qt.QueuedConnection)
        self._counting_device.sigReleaseCounter.connect(self.restartCount, QtCore.Qt.QueuedConnection)
=======
>>>>>>> ece292e1
        return

    def on_deactivate(self):
        """ Deinitialisation performed during deactivation of the module.
        """
        # Save parameters to disk
        self._statusVariables['counting_mode'] = self._counting_mode.name

        # Stop measurement
        if self.getState() == 'locked':
            self._stopCount_wait()

        self.sigCountDataNext.disconnect()
        return

    def get_hardware_constraints(self):
        """
        Retrieve the hardware constrains from the counter device.

        @return SlowCounterConstraints: object with constraints for the counter
        """
        return self._counting_device.get_constraints()

    def set_counting_samples(self, samples=1):
        """
        Sets the length of the counted bins.
        The counter is stopped first and restarted afterwards.

        @param int samples: oversampling in units of bins (positive int ).

        @return int: oversampling in units of bins.
        """
        # Determine if the counter has to be restarted after setting the parameter
        if self.getState() == 'locked':
            restart = True
        else:
            restart = False

        if samples > 0:
            self._stopCount_wait()
            self._counting_samples = int(samples)
            # if the counter was running, restart it
            if restart:
                self.startCount()
        else:
            self.log.warning('counting_samples has to be larger than 0! Command ignored!')
        self.sigCountingSamplesChanged.emit(self._counting_samples)
        return self._counting_samples

    def set_count_length(self, length=300):
        """ Sets the time trace in units of bins.

        @param int length: time trace in units of bins (positive int).

        @return int: length of time trace in units of bins

        This makes sure, the counter is stopped first and restarted afterwards.
        """
        if self.getState() == 'locked':
            restart = True
        else:
            restart = False

        if length > 0:
            self._stopCount_wait()
            self._count_length = int(length)
            # if the counter was running, restart it
            if restart:
                self.startCount()
        else:
            self.log.warning('count_length has to be larger than 0! Command ignored!')
        self.sigCountLengthChanged.emit(self._count_length)
        return self._count_length

    def set_count_frequency(self, frequency=50):
        """ Sets the frequency with which the data is acquired.

        @param float frequency: the desired frequency of counting in Hz

        @return float: the actual frequency of counting in Hz

        This makes sure, the counter is stopped first and restarted afterwards.
        """
        constraints = self.get_hardware_constraints()

        if self.getState() == 'locked':
            restart = True
        else:
            restart = False

        if constraints.min_count_frequency <= frequency <= constraints.max_count_frequency:
            self._stopCount_wait()
            self._count_frequency = frequency
            # if the counter was running, restart it
            if restart:
                self.startCount()
        else:
            self.log.warning('count_frequency not in range! Command ignored!')
        self.sigCountFrequencyChanged.emit(self._count_frequency)
        return self._count_frequency

    def get_count_length(self):
        """ Returns the currently set length of the counting array.

        @return int: count_length
        """
        return self._count_length

    #FIXME: get from hardware
    def get_count_frequency(self):
        """ Returns the currently set frequency of counting (resolution).

        @return float: count_frequency
        """
        return self._count_frequency

    def get_counting_samples(self):
        """ Returns the currently set number of samples counted per readout.

        @return int: counting_samples
        """
        return self._counting_samples

    def get_saving_state(self):
        """ Returns if the data is saved in the moment.

        @return bool: saving state
        """
        return self._saving

    def start_saving(self, resume=False):
        """
        Sets up start-time and initializes data array, if not resuming, and changes saving state.
        If the counter is not running it will be started in order to have data to save.

        @return bool: saving state
        """
        if not resume:
            self._data_to_save = []
            self._saving_start_time = time.time()

        self._saving = True

        # If the counter is not running, then it should start running so there is data to save
        if self.getState() != 'locked':
            self.startCount()

        self.sigSavingStatusChanged.emit(self._saving)
        return self._saving

    def save_data(self, to_file=True, postfix=''):
        """ Save the counter trace data and writes it to a file.

        @param bool to_file: indicate, whether data have to be saved to file
        @param str postfix: an additional tag, which will be added to the filename upon save

        @return dict parameters: Dictionary which contains the saving parameters
        """
        # stop saving thus saving state has to be set to False
        self._saving = False
        self._saving_stop_time = time.time()

        # write the parameters:
        parameters = OrderedDict()
        parameters['Start counting time'] = time.strftime('%d.%m.%Y %Hh:%Mmin:%Ss', time.localtime(self._saving_start_time))
        parameters['Stop counting time'] = time.strftime('%d.%m.%Y %Hh:%Mmin:%Ss', time.localtime(self._saving_stop_time))
        parameters['Count frequency (Hz)'] = self._count_frequency
        parameters['Oversampling (Samples)'] = self._counting_samples
        parameters['Smooth Window Length (# of events)'] = self._smooth_window_length

        if to_file:
            # If there is a postfix then add separating underscore
            if postfix == '':
                filelabel = 'count_trace'
            else:
                filelabel = 'count_trace_' + postfix

            # prepare the data in a dict or in an OrderedDict:
            header = 'Time (s)'
            for i, detector in enumerate(self.get_channels()):
                header = header + ',Signal{0} (counts/s)'.format(i)

            data = {header: self._data_to_save}
            filepath = self._save_logic.get_path_for_module(module_name='Counter')

            fig = self.draw_figure(data=np.array(self._data_to_save))
            self._save_logic.save_data(data, filepath=filepath, parameters=parameters,
                                       filelabel=filelabel, plotfig=fig, delimiter='\t')
            self.log.info('Counter Trace saved to:\n{0}'.format(filepath))

        self.sigSavingStatusChanged.emit(self._saving)
        return self._data_to_save, parameters

    def draw_figure(self, data):
        """ Draw figure to save with data file.

        @param: nparray data: a numpy array containing counts vs time for all detectors

        @return: fig fig: a matplotlib figure object to be saved to file.
        """
        count_data = data[:, 1:len(self.get_channels())+1]
        time_data = data[:, 0]

        # Scale count values using SI prefix
        prefix = ['', 'k', 'M', 'G']
        prefix_index = 0
        while np.max(count_data) > 1000:
            count_data = count_data / 1000
            prefix_index = prefix_index + 1
        counts_prefix = prefix[prefix_index]

        # Use qudi style
        plt.style.use(self._save_logic.mpl_qd_style)

        # Create figure
        fig, ax = plt.subplots()
        ax.plot(time_data, count_data, linestyle=':', linewidth=0.5)
        ax.set_xlabel('Time (s)')
        ax.set_ylabel('Fluorescence (' + counts_prefix + 'c/s)')
        return fig

    def set_counting_mode(self, mode='CONTINUOUS'):
        """Set the counting mode, to change between continuous and gated counting.
        Possible options are:
            'CONTINUOUS'    = counts continuously
            'GATED'         = bins the counts according to a gate signal
            'FINITE_GATED'  = finite measurement with predefined number of samples

        @return str: counting mode
        """
        constraints = self.get_hardware_constraints()
        if self.getState() != 'locked':
            if CountingMode[mode] in constraints.counting_mode:
                self._counting_mode = CountingMode[mode]
                self.log.debug('New counting mode: {}'.format(self._counting_mode))
            else:
                self.log.warning('Counting mode not supported from hardware. Command ignored!')
            self.sigCountingModeChanged.emit(self._counting_mode)
        else:
            self.log.error('Cannot change counting mode while counter is still running.')
        return self._counting_mode

    def get_counting_mode(self):
        """ Retrieve the current counting mode.

        @return str: one of the possible counting options:
                'CONTINUOUS'    = counts continuously
                'GATED'         = bins the counts according to a gate signal
                'FINITE_GATED'  = finite measurement with predefined number of samples
        """
        return self._counting_mode

    # FIXME: Not implemented for self._counting_mode == 'gated'
    def startCount(self):
        """ This is called externally, and is basically a wrapper that
            redirects to the chosen counting mode start function.

            @return error: 0 is OK, -1 is error
        """
        # Sanity checks
        constraints = self.get_hardware_constraints()
        if self._counting_mode not in constraints.counting_mode:
            self.log.error('Unknown counting mode "{0}". Cannot start the counter.'
                           ''.format(self._counting_mode))
            self.sigCountStatusChanged.emit(False)
            return -1

        with self.threadlock:
            # Lock module
            if self.getState() != 'locked':
                self.lock()
            else:
                self.log.warning('Counter already running. Method call ignored.')
                return 0

            # Set up clock
            clock_status = self._counting_device.set_up_clock(clock_frequency=self._count_frequency)
            if clock_status < 0:
                self.unlock()
                self.sigCountStatusChanged.emit(False)
                return -1

            # Set up counter
            if self._counting_mode == CountingMode['FINITE_GATED']:
                counter_status = self._counting_device.set_up_counter(counter_buffer=self._count_length)
            # elif self._counting_mode == CountingMode['GATED']:
            #
            else:
                counter_status = self._counting_device.set_up_counter()
            if counter_status < 0:
                self._counting_device.close_clock()
                self.unlock()
                self.sigCountStatusChanged.emit(False)
                return -1

            # initialising the data arrays
            self.rawdata = np.zeros([len(self.get_channels()), self._counting_samples])
            self.countdata = np.zeros([len(self.get_channels()), self._count_length])
            self.countdata_smoothed = np.zeros([len(self.get_channels()), self._count_length])
            self._sampling_data = np.empty([len(self.get_channels()), self._counting_samples])

            # the sample index for gated counting
            self._already_counted_samples = 0

            # Start data reader loop
            self.sigCountStatusChanged.emit(True)
            self.sigCountDataNext.emit()
            return

    def stopCount(self):
        """ Set a flag to request stopping counting.
        """
        if self.getState() == 'locked':
            with self.threadlock:
                self.stopRequested = True
        return

    def count_loop_body(self):
        """ This method gets the count data from the hardware for the continuous counting mode (default).

        It runs repeatedly in the logic module event loop by being connected
        to sigCountContinuousNext and emitting sigCountContinuousNext through a queued connection.
        """
        if self.getState() == 'locked':
            with self.threadlock:
                # check for aborts of the thread in break if necessary
                if self.stopRequested:
                    # close off the actual counter
                    cnt_err = self._counting_device.close_counter()
                    clk_err = self._counting_device.close_clock()
                    if cnt_err < 0 or clk_err < 0:
                        self.log.error('Could not even close the hardware, giving up.')
                    # switch the state variable off again
                    self.stopRequested = False
                    self.unlock()
                    self.sigCounterUpdated.emit()
                    return

                # read the current counter value
                self.rawdata = self._counting_device.get_counter(samples=self._counting_samples)
                if self.rawdata[0, 0] < 0:
                    self.log.error('The counting went wrong, killing the counter.')
                    self.stopRequested = True
                else:
                    if self._counting_mode == CountingMode['CONTINUOUS']:
                        self._process_data_continous()
                    elif self._counting_mode == CountingMode['GATED']:
                        self._process_data_gated()
                    elif self._counting_mode == CountingMode['FINITE_GATED']:
                        self._process_data_finite_gated()
                    else:
                        self.log.error('No valid counting mode set! Can not process counter data.')

            # call this again from event loop
            self.sigCounterUpdated.emit()
            self.sigCountDataNext.emit()
        return

    def save_current_count_trace(self, name_tag=''):
        """ The currently displayed counttrace will be saved.

        @param str name_tag: optional, personal description that will be
                             appended to the file name

        @return: dict data: Data which was saved
                 str filepath: Filepath
                 dict parameters: Experiment parameters
                 str filelabel: Filelabel

        This method saves the already displayed counts to file and does not
        accumulate them. The counttrace variable will be saved to file with the
        provided name!
        """

        # If there is a postfix then add separating underscore
        if name_tag == '':
            filelabel = 'snapshot_count_trace'
        else:
            filelabel = 'snapshot_count_trace_' + name_tag

        stop_time = self._count_length / self._count_frequency
        time_step_size = stop_time / len(self.countdata)
        x_axis = np.arange(0, stop_time, time_step_size)

        # prepare the data in a dict or in an OrderedDict:
        data = OrderedDict()
        chans = self.get_channels()
        savearr = np.empty((len(chans) + 1, len(x_axis)))
        savearr[0] = x_axis
        datastr = 'Time (s)'

        for i, ch in enumerate(chans):
            savearr[i+1] = self.countdata[i]
            datastr += ',Signal {0} (counts/s)'.format(i)

        data[datastr] = savearr.transpose()

        # write the parameters:
        parameters = OrderedDict()
        timestr = time.strftime('%d.%m.%Y %Hh:%Mmin:%Ss', time.localtime(time.time()))
        parameters['Saved at time'] = timestr
        parameters['Count frequency (Hz)'] = self._count_frequency
        parameters['Oversampling (Samples)'] = self._counting_samples
        parameters['Smooth Window Length (# of events)'] = self._smooth_window_length

        filepath = self._save_logic.get_path_for_module(module_name='Counter')
        self._save_logic.save_data(data, filepath=filepath, parameters=parameters,
                                   filelabel=filelabel, delimiter='\t')

        self.log.debug('Current Counter Trace saved to: {0}'.format(filepath))
        return data, filepath, parameters, filelabel

    def get_channels(self):
        """ Shortcut for hardware get_counter_channels.

            @return list(str): return list of active counter channel names
        """
        return self._counting_device.get_counter_channels()

    def _process_data_continous(self):
        """
        Processes the raw data from the counting device
        @return:
        """
        for i, ch in enumerate(self.get_channels()):
            # remember the new count data in circular array
            self.countdata[i, 0] = np.average(self.rawdata[i])
        # move the array to the left to make space for the new data
        self.countdata = np.roll(self.countdata, -1, axis=1)
        # also move the smoothing array
        self.countdata_smoothed = np.roll(self.countdata_smoothed, -1, axis=1)
        # calculate the median and save it
        window = -int(self._smooth_window_length / 2) - 1
        for i, ch in enumerate(self.get_channels()):
            self.countdata_smoothed[i, window:] = np.median(self.countdata[i,
                                                            -self._smooth_window_length:])

        # save the data if necessary
        if self._saving:
             # if oversampling is necessary
            if self._counting_samples > 1:
                chans = self.get_channels()
                self._sampling_data = np.empty([len(chans) + 1, self._counting_samples])
                self._sampling_data[0, :] = time.time() - self._saving_start_time
                for i, ch in enumerate(chans):
                    self._sampling_data[i+1, 0] = self.rawdata[i]

                self._data_to_save.extend(list(self._sampling_data))
            # if we don't want to use oversampling
            else:
                # append tuple to data stream (timestamp, average counts)
                chans = self.get_channels()
                newdata = np.empty((len(chans) + 1, ))
                newdata[0] = time.time() - self._saving_start_time
                for i, ch in enumerate(chans):
                    newdata[i+1] = self.countdata[i, -1]
                self._data_to_save.append(newdata)
        return

    def _process_data_gated(self):
        """
        Processes the raw data from the counting device
        @return:
        """
        # remember the new count data in circular array
        self.countdata[0] = np.average(self.rawdata[0])
        # move the array to the left to make space for the new data
        self.countdata = np.roll(self.countdata, -1)
        # also move the smoothing array
        self.countdata_smoothed = np.roll(self.countdata_smoothed, -1)
        # calculate the median and save it
        self.countdata_smoothed[-int(self._smooth_window_length / 2) - 1:] = np.median(
            self.countdata[-self._smooth_window_length:])

        # save the data if necessary
        if self._saving:
            # if oversampling is necessary
            if self._counting_samples > 1:
                self._sampling_data = np.empty((self._counting_samples, 2))
                self._sampling_data[:, 0] = time.time() - self._saving_start_time
                self._sampling_data[:, 1] = self.rawdata[0]
                self._data_to_save.extend(list(self._sampling_data))
            # if we don't want to use oversampling
            else:
                # append tuple to data stream (timestamp, average counts)
                self._data_to_save.append(np.array((time.time() - self._saving_start_time,
                                                    self.countdata[-1])))
        return

    def _process_data_finite_gated(self):
        """
        Processes the raw data from the counting device
        @return:
        """
        if self._already_counted_samples+len(self.rawdata[0]) >= len(self.countdata):
            needed_counts = len(self.countdata) - self._already_counted_samples
            self.countdata[0:needed_counts] = self.rawdata[0][0:needed_counts]
            self.countdata = np.roll(self.countdata, -needed_counts)
            self._already_counted_samples = 0
            self.stopRequested = True
        else:
            # replace the first part of the array with the new data:
            self.countdata[0:len(self.rawdata[0])] = self.rawdata[0]
            # roll the array by the amount of data it had been inserted:
            self.countdata = np.roll(self.countdata, -len(self.rawdata[0]))
            # increment the index counter:
            self._already_counted_samples += len(self.rawdata[0])
        return

    def _stopCount_wait(self, timeout=5.0):
        """
        Stops the counter and waits until it actually has stopped.

        @param timeout: float, the max. time in seconds how long the method should wait for the
                        process to stop.

        @return: error code
        """
        self.stopCount()
        start_time = time.time()
        while self.getState() == 'locked':
            time.sleep(0.1)
            if time.time() - start_time >= timeout:
                self.log.error('Stopping the counter timed out after {0}s'.format(timeout))
                return -1
        return 0<|MERGE_RESOLUTION|>--- conflicted
+++ resolved
@@ -59,11 +59,6 @@
     _modtype = 'logic'
 
     ## declare connectors
-<<<<<<< HEAD
-    _connectors = {
-        'counter1': 'SlowCounterInterface',
-        'savelogic': 'SaveLogic'}
-=======
     counter1 = Connector(interface='SlowCounterInterface')
     savelogic = Connector(interface='SaveLogic')
 
@@ -74,7 +69,6 @@
     _count_frequency = StatusVar('count_frequency', 50)
     _saving = StatusVar('saving', False)
 
->>>>>>> ece292e1
 
     def __init__(self, config, **kwargs):
         """ Create CounterLogic object with connectors.
@@ -129,16 +123,14 @@
 
         # Flag to stop the loop
         self.stopRequested = False
+        self._interrupted = False
 
         self._saving_start_time = time.time()
 
         # connect signals
         self.sigCountDataNext.connect(self.count_loop_body, QtCore.Qt.QueuedConnection)
-<<<<<<< HEAD
         self._counting_device.sigOverstepCounter.connect(self.interruptCount, QtCore.Qt.QueuedConnection)
         self._counting_device.sigReleaseCounter.connect(self.restartCount, QtCore.Qt.QueuedConnection)
-=======
->>>>>>> ece292e1
         return
 
     def on_deactivate(self):
@@ -390,6 +382,20 @@
                 'FINITE_GATED'  = finite measurement with predefined number of samples
         """
         return self._counting_mode
+
+    def restartCount(self):
+        """ Start the counter only if it was interrupted before.
+        """
+        if self._interrupted:
+            self._interrupted = False
+            self.startCount()
+
+    def interruptCount(self):
+        """ Stop the counter if it was running.
+        """
+        if self.getState() == 'locked':
+            self._interrupted = True
+        self.stopCount()
 
     # FIXME: Not implemented for self._counting_mode == 'gated'
     def startCount(self):
