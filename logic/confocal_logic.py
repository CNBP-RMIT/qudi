--- conflicted
+++ resolved
@@ -832,12 +832,7 @@
 
         @param: list percentile_range (optional) The percentile range [min, max] of the color scale
         """
-        if not self._save_logic.save_into_default_directory:
-            filepath, filename = self._save_logic.get_path_from_dialog()
-        else:
-            filepath = self._save_logic.get_path_for_module('Confocal')
-            filename = None
-
+        filepath = self._save_logic.get_path_for_module('Confocal')
         timestamp = datetime.datetime.now()
         # Prepare the metadata parameters (common to both saved files):
         parameters = OrderedDict()
@@ -883,13 +878,8 @@
                 'of entries where the Signal is in counts/s:'] = self.xy_image[:, :, 3 + n]
 
             filelabel = 'confocal_xy_image_{0}'.format(ch.replace('/', ''))
-            if len(self.get_scanner_count_channels()) > 1 and filename is not None:
-                filenameCh = filename[:-4] + '_ch{0}.dat'.format(ch.replace('/', ''))
-            else:
-                filenameCh = filename
             self._save_logic.save_data(image_data,
                                        filepath=filepath,
-                                       filename=filenameCh,
                                        timestamp=timestamp,
                                        parameters=parameters,
                                        filelabel=filelabel,
@@ -906,7 +896,6 @@
         for n, ch in enumerate(self.get_scanner_count_channels()):
             data['count rate {0} (Hz)'.format(ch)] = self.xy_image[:, :, 3 + n].flatten()
 
-<<<<<<< HEAD
         # Save the raw data to file
         filelabel = 'confocal_xy_data'
         self._save_logic.save_data(data,
@@ -916,33 +905,12 @@
                                    filelabel=filelabel,
                                    fmt='%.6e',
                                    delimiter='\t')
-=======
-        # Save the raw data to file altogether with the pixel confocal map
-        if save_raw_data:
-            filename = filename[:-4] + '_raw.dat'
-            fig, ax = plt.subplots()
-            ax.imshow(figure_data,
-                      cmap=plt.get_cmap('inferno'),
-                      interpolation='none')
-            ax.axis('off')
-            ax.xaxis.set_major_locator(plt.NullLocator())
-            ax.yaxis.set_major_locator(plt.NullLocator())
-            self._save_logic.save_data(data,
-                                       filepath=filepath,
-                                       filename=filename,
-                                       timestamp=timestamp,
-                                       parameters=parameters,
-                                       filelabel=filelabel,
-                                       fmt='%.6e',
-                                       delimiter='\t',
-                                       plotfig=fig)
->>>>>>> 4c0209d5
 
         self.log.debug('Confocal Image saved.')
         self.signal_xy_data_saved.emit()
         return
 
-    def save_depth_data(self, colorscale_range=None, percentile_range=None, save_raw_data=True):
+    def save_depth_data(self, colorscale_range=None, percentile_range=None):
         """ Save the current confocal depth data to file.
 
         Two files are created.  The first is the imagedata, which has a text-matrix of count values
@@ -950,12 +918,7 @@
 
         The second file saves the full raw data with x, y, z, and counts at every pixel.
         """
-        if not self._save_logic.save_into_default_directory:
-            filepath, filename = self._save_logic.get_path_from_dialog()
-        else:
-            filepath = self._save_logic.get_path_for_module('Confocal')
-            filename = None
-
+        filepath = self._save_logic.get_path_for_module('Confocal')
         timestamp = datetime.datetime.now()
         # Prepare the metadata parameters (common to both saved files):
         parameters = OrderedDict()
@@ -985,7 +948,6 @@
             axes = ['Y', 'Z']
             crosshair_pos = [self.get_position()[1], self.get_position()[2]]
 
-        figure_data = self.depth_image[:, :, 3]
         image_extent = [horizontal_range[0],
                         horizontal_range[1],
                         self.image_z_range[0],
@@ -1009,13 +971,8 @@
                 'of entries where the Signal is in counts/s:'] = self.depth_image[:, :, 3 + n]
 
             filelabel = 'confocal_depth_image_{0}'.format(ch.replace('/', ''))
-            if len(self.get_scanner_count_channels()) > 1 and filename is not None:
-                filenameCh = filename[:-4] + '_ch{0}.dat'.format(ch.replace('/', ''))
-            else:
-                filenameCh = filename
             self._save_logic.save_data(image_data,
                                        filepath=filepath,
-                                       filename=filenameCh,
                                        timestamp=timestamp,
                                        parameters=parameters,
                                        filelabel=filelabel,
@@ -1032,24 +989,15 @@
         for n, ch in enumerate(self.get_scanner_count_channels()):
             data['count rate {0} (Hz)'.format(ch)] = self.depth_image[:, :, 3 + n].flatten()
 
-        if save_raw_data:
-            filename = filename[:-4] + '_raw.dat'
-            fig, ax = plt.subplots()
-            ax.imshow(figure_data,
-                      cmap=plt.get_cmap('inferno'),
-                      interpolation='none')
-            ax.axis('off')
-            ax.xaxis.set_major_locator(plt.NullLocator())
-            ax.yaxis.set_major_locator(plt.NullLocator())
-            self._save_logic.save_data(data,
-                                       filepath=filepath,
-                                       filename=filename,
-                                       timestamp=timestamp,
-                                       parameters=parameters,
-                                       filelabel=filelabel,
-                                       fmt='%.6e',
-                                       delimiter='\t',
-                                       plotfig=fig)
+        # Save the raw data to file
+        filelabel = 'confocal_depth_data'
+        self._save_logic.save_data(data,
+                                   filepath=filepath,
+                                   timestamp=timestamp,
+                                   parameters=parameters,
+                                   filelabel=filelabel,
+                                   fmt='%.6e',
+                                   delimiter='\t')
 
         self.log.debug('Confocal Image saved.')
         self.signal_depth_data_saved.emit()
