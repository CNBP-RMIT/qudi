--- conflicted
+++ resolved
@@ -50,14 +50,10 @@
         self.tilt_reference_x = 0
         self.tilt_reference_y = 0
 
-<<<<<<< HEAD
         self.sigOverstepCounter.connect(self._overstep_count_wrapper, QtCore.Qt.QueuedConnection)
         self.sigReleaseCounter.connect(self._release_count_wrapper, QtCore.Qt.QueuedConnection)
 
-    def on_deactivate(self,e):
-=======
     def on_deactivate(self):
->>>>>>> 4c0209d5
         """ Deinitialisation performed during deactivation of the module.
         """
         pass
