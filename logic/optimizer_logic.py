--- conflicted
+++ resolved
@@ -92,14 +92,9 @@
 
         @return int: error code (0:OK, -1:error)
         """
-<<<<<<< HEAD
-        self._scanning_device = self.get_connector('confocalscanner1')
-        self._fit_logic = self.get_connector('fitlogic')
-        self._save_logic = self.get_connector('savelogic')
-=======
         self._scanning_device = self.confocalscanner1()
         self._fit_logic = self.fitlogic()
->>>>>>> 53a4bec2
+        self._save_logic = self.savelogic()
 
         # Reads in the maximal scanning range. The unit of that scan range is micrometer!
         self.x_range = self._scanning_device.get_position_range()[0]
@@ -238,7 +233,6 @@
         self._xy_scan_line_count = 0
         self._optimization_step = 0
         self.check_optimization_sequence()
-
 
         scanner_status = self.start_scanner()
         if scanner_status < 0:
