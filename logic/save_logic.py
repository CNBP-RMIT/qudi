--- conflicted
+++ resolved
@@ -135,12 +135,10 @@
     _win_data_dir = ConfigOption('win_data_directory', 'C:/Data/')
     _unix_data_dir = ConfigOption('unix_data_directory', 'Data')
     log_into_daily_directory = ConfigOption('log_into_daily_directory', False, missing='warn')
-<<<<<<< HEAD
     save_into_default_directory = ConfigOption('save_into_default_directory', False)
-=======
     save_pdf = ConfigOption('save_pdf', False)
     save_png = ConfigOption('save_png', True)
->>>>>>> 046e2276
+
 
     # Matplotlib style definition for saving plots
     mpl_qd_style = {
@@ -559,7 +557,7 @@
                 metadata['CreationDate'] = metadata['CreationDate'].strftime('%Y%m%d-%H%M-%S')
                 metadata['ModDate'] = metadata['ModDate'].strftime('%Y%m%d-%H%M-%S')
 
-<<<<<<< HEAD
+
             # determine the PDF-Filename
             fig_fname_vector = os.path.join(filepath, filename) + '.pdf'
 
@@ -581,12 +579,11 @@
             # Use Pillow (an fork for PIL) to attach metadata to the PNG
             png_image = Image.open(fig_fname_image)
             png_metadata = PngImagePlugin.PngInfo()
-=======
+
                 for x in metadata:
                     # make sure every value of the metadata is a string
                     if not isinstance(metadata[x], str):
                         metadata[x] = str(metadata[x])
->>>>>>> 046e2276
 
                     # add the metadata to the picture
                     png_metadata.add_text(x, metadata[x])
