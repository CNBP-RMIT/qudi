--- conflicted
+++ resolved
@@ -187,11 +187,8 @@
                     'boolean. Falling back to default setting: False.')
                 self.log_into_daily_directory = False
 
-<<<<<<< HEAD
-=======
         self._daily_loghandler = None
 
->>>>>>> ece292e1
         # checking for the right configuration
         for key in config.keys():
             self.log.info('{0}: {1}'.format(key, config[key]))
