--- conflicted
+++ resolved
@@ -167,20 +167,16 @@
         self._odmr_length = None
         self._gated_counter_daq_task = None
 
-<<<<<<< HEAD
         # used as a default for expected maximum counts
         self._max_counts = 3e7
         # timeout for the Read or/and write process in s
         self._RWTimeout = 10
 
-        self._counting_edge_default = True
         self._clock_frequency_default = 100             # in Hz
         self._scanner_clock_frequency_default = 100     # in Hz
         # number of readout samples, mainly used for gated counter
         self._samples_number_default = 50
 
-=======
->>>>>>> 8c33bfe4
         config = self.getConfiguration()
 
         self._scanner_ao_channels = []
