<?xml version="1.0" encoding="UTF-8"?>
<ui version="4.0">
 <class>MainWindow</class>
 <widget class="QMainWindow" name="MainWindow">
  <property name="geometry">
   <rect>
    <x>0</x>
    <y>0</y>
    <width>1096</width>
    <height>1207</height>
   </rect>
  </property>
  <property name="sizePolicy">
   <sizepolicy hsizetype="Preferred" vsizetype="Fixed">
    <horstretch>0</horstretch>
    <verstretch>0</verstretch>
   </sizepolicy>
  </property>
  <property name="windowTitle">
   <string>qudi: Confocal</string>
  </property>
  <widget class="QWidget" name="centralwidget">
   <layout class="QGridLayout" name="gridLayout_8"/>
  </widget>
  <widget class="QMenuBar" name="menubar">
   <property name="geometry">
    <rect>
     <x>0</x>
     <y>0</y>
<<<<<<< HEAD
     <width>1096</width>
=======
     <width>1261</width>
>>>>>>> 53a4bec2
     <height>21</height>
    </rect>
   </property>
   <widget class="QMenu" name="menuFile">
    <property name="title">
     <string>&amp;File</string>
    </property>
    <addaction name="actionSave_XY_Scan"/>
    <addaction name="actionSave_Depth_Scan"/>
    <addaction name="actionSave_Optimized_Scan"/>
    <addaction name="actionSave_configuration"/>
    <addaction name="separator"/>
    <addaction name="actionClose"/>
   </widget>
   <widget class="QMenu" name="menu_Options">
    <property name="title">
     <string>Option&amp;s</string>
    </property>
    <addaction name="action_Settings"/>
    <addaction name="action_optimizer_settings"/>
   </widget>
   <widget class="QMenu" name="menuView">
    <property name="title">
     <string>&amp;View</string>
    </property>
    <widget class="QMenu" name="menuToolbars">
     <property name="title">
      <string>Too&amp;lbars</string>
     </property>
     <addaction name="actionScan_Toolbar"/>
     <addaction name="actionUtil_Toolbar"/>
    </widget>
    <addaction name="actionXY_scan_view"/>
    <addaction name="actionDepth_scan_view"/>
    <addaction name="actionScan_control_view"/>
    <addaction name="actionOptimizer_view"/>
    <addaction name="actionScan_line_view"/>
    <addaction name="actionTilt_correction_view"/>
    <addaction name="separator"/>
    <addaction name="menuToolbars"/>
    <addaction name="separator"/>
    <addaction name="restore_default_view_Action"/>
    <addaction name="separator"/>
    <addaction name="optimizer_only_view_Action"/>
    <addaction name="actionAutoRange_xy"/>
    <addaction name="actionAutoRange_z"/>
   </widget>
   <addaction name="menuFile"/>
   <addaction name="menuView"/>
   <addaction name="menu_Options"/>
  </widget>
  <widget class="QStatusBar" name="statusbar"/>
  <widget class="QDockWidget" name="depth_scan_dockWidget">
   <property name="windowTitle">
    <string>Depth scan</string>
   </property>
   <attribute name="dockWidgetArea">
    <number>2</number>
   </attribute>
   <widget class="QWidget" name="dockWidgetContents">
    <layout class="QHBoxLayout" name="horizontalLayout_5">
     <item>
      <widget class="PlotWidgetModified" name="depth_ViewWidget">
       <property name="sizePolicy">
        <sizepolicy hsizetype="Expanding" vsizetype="Expanding">
         <horstretch>1</horstretch>
         <verstretch>0</verstretch>
        </sizepolicy>
       </property>
      </widget>
     </item>
     <item>
      <layout class="QVBoxLayout" name="verticalLayout_2">
       <item>
        <widget class="QComboBox" name="depth_channel_ComboBox"/>
       </item>
       <item>
        <widget class="ScienDSpinBox" name="depth_cb_max_DoubleSpinBox">
         <property name="sizePolicy">
          <sizepolicy hsizetype="Fixed" vsizetype="Fixed">
           <horstretch>0</horstretch>
           <verstretch>0</verstretch>
          </sizepolicy>
         </property>
         <property name="maximumSize">
          <size>
           <width>100</width>
           <height>16777215</height>
          </size>
         </property>
         <property name="mouseTracking">
          <bool>true</bool>
         </property>
         <property name="acceptDrops">
          <bool>true</bool>
         </property>
         <property name="alignment">
          <set>Qt::AlignRight|Qt::AlignTrailing|Qt::AlignVCenter</set>
         </property>
         <property name="suffix">
          <string>c/s</string>
         </property>
         <property name="decimals">
          <number>2</number>
         </property>
         <property name="minimum">
          <double>-1000000000.000000000000000</double>
         </property>
         <property name="maximum">
          <double>1000000000.000000000000000</double>
         </property>
         <property name="value">
          <double>100000.000000000000000</double>
         </property>
        </widget>
       </item>
       <item>
        <widget class="ScienDSpinBox" name="depth_cb_high_percentile_DoubleSpinBox">
         <property name="maximumSize">
          <size>
           <width>100</width>
           <height>16777215</height>
          </size>
         </property>
         <property name="alignment">
          <set>Qt::AlignRight|Qt::AlignTrailing|Qt::AlignVCenter</set>
         </property>
         <property name="suffix">
          <string>%</string>
         </property>
         <property name="decimals">
          <number>2</number>
         </property>
         <property name="minimum">
          <double>0.000000000000000</double>
         </property>
         <property name="maximum">
          <double>100.000000000000000</double>
         </property>
         <property name="value">
          <double>100.000000000000000</double>
         </property>
        </widget>
       </item>
       <item>
        <widget class="PlotWidget" name="depth_cb_ViewWidget">
         <property name="maximumSize">
          <size>
           <width>80</width>
           <height>16777215</height>
          </size>
         </property>
        </widget>
       </item>
       <item>
        <widget class="ScienDSpinBox" name="depth_cb_low_percentile_DoubleSpinBox">
         <property name="maximumSize">
          <size>
           <width>100</width>
           <height>16777215</height>
          </size>
         </property>
         <property name="alignment">
          <set>Qt::AlignRight|Qt::AlignTrailing|Qt::AlignVCenter</set>
         </property>
         <property name="suffix">
          <string>%</string>
         </property>
         <property name="decimals">
          <number>2</number>
         </property>
         <property name="minimum">
          <double>0.000000000000000</double>
         </property>
         <property name="maximum">
          <double>100.000000000000000</double>
         </property>
         <property name="value">
          <double>0.000000000000000</double>
         </property>
        </widget>
       </item>
       <item>
        <widget class="ScienDSpinBox" name="depth_cb_min_DoubleSpinBox">
         <property name="sizePolicy">
          <sizepolicy hsizetype="Fixed" vsizetype="Fixed">
           <horstretch>0</horstretch>
           <verstretch>0</verstretch>
          </sizepolicy>
         </property>
         <property name="maximumSize">
          <size>
           <width>100</width>
           <height>16777215</height>
          </size>
         </property>
         <property name="mouseTracking">
          <bool>true</bool>
         </property>
         <property name="acceptDrops">
          <bool>true</bool>
         </property>
         <property name="alignment">
          <set>Qt::AlignRight|Qt::AlignTrailing|Qt::AlignVCenter</set>
         </property>
         <property name="accelerated">
          <bool>true</bool>
         </property>
         <property name="suffix">
          <string>c/s</string>
         </property>
         <property name="decimals">
          <number>2</number>
         </property>
         <property name="minimum">
          <double>-1000000000.000000000000000</double>
         </property>
         <property name="maximum">
          <double>1000000000.000000000000000</double>
         </property>
         <property name="value">
          <double>1000.000000000000000</double>
         </property>
        </widget>
       </item>
       <item>
        <widget class="QRadioButton" name="depth_cb_centiles_RadioButton">
         <property name="text">
          <string>Percenti&amp;les</string>
         </property>
         <property name="checked">
          <bool>true</bool>
         </property>
        </widget>
       </item>
       <item>
        <widget class="QRadioButton" name="depth_cb_manual_RadioButton">
         <property name="text">
          <string>Man&amp;ual</string>
         </property>
         <property name="checked">
          <bool>false</bool>
         </property>
        </widget>
       </item>
      </layout>
     </item>
    </layout>
   </widget>
  </widget>
  <widget class="QDockWidget" name="optimizer_dockWidget">
   <property name="windowTitle">
    <string>Optimizer</string>
   </property>
   <attribute name="dockWidgetArea">
    <number>2</number>
   </attribute>
   <widget class="QWidget" name="dockWidgetContents_2">
    <layout class="QVBoxLayout" name="verticalLayout_3">
     <item>
      <layout class="QHBoxLayout" name="horizontalLayout_12" stretch="0,5">
       <property name="sizeConstraint">
        <enum>QLayout::SetMaximumSize</enum>
       </property>
       <item>
        <widget class="PlotWidget" name="xy_refocus_ViewWidget_2">
         <property name="sizePolicy">
          <sizepolicy hsizetype="Expanding" vsizetype="Expanding">
           <horstretch>1</horstretch>
           <verstretch>1</verstretch>
          </sizepolicy>
         </property>
         <property name="minimumSize">
          <size>
           <width>220</width>
           <height>220</height>
          </size>
         </property>
         <property name="maximumSize">
          <size>
           <width>220</width>
           <height>220</height>
          </size>
         </property>
         <property name="sizeIncrement">
          <size>
           <width>0</width>
           <height>0</height>
          </size>
         </property>
         <property name="baseSize">
          <size>
           <width>0</width>
           <height>0</height>
          </size>
         </property>
        </widget>
       </item>
       <item>
        <widget class="PlotWidget" name="depth_refocus_ViewWidget_2">
         <property name="sizePolicy">
          <sizepolicy hsizetype="Expanding" vsizetype="Expanding">
           <horstretch>1</horstretch>
           <verstretch>0</verstretch>
          </sizepolicy>
         </property>
         <property name="minimumSize">
          <size>
           <width>0</width>
           <height>220</height>
          </size>
         </property>
        </widget>
       </item>
      </layout>
     </item>
     <item>
      <layout class="QHBoxLayout" name="horizontalLayout_13" stretch="0,0,0">
       <item>
        <widget class="QLabel" name="label_9">
         <property name="font">
          <font>
           <pointsize>10</pointsize>
          </font>
         </property>
         <property name="text">
          <string>(x,y,z): </string>
         </property>
        </widget>
       </item>
       <item>
        <widget class="QLabel" name="refocus_position_label">
         <property name="toolTip">
          <string>This text is selectable.  Copy and paste into labnotes.</string>
         </property>
         <property name="text">
          <string>(?, ?, ?)</string>
         </property>
         <property name="textInteractionFlags">
          <set>Qt::LinksAccessibleByMouse|Qt::TextSelectableByKeyboard|Qt::TextSelectableByMouse</set>
         </property>
        </widget>
       </item>
       <item>
        <spacer name="horizontalSpacer_6">
         <property name="orientation">
          <enum>Qt::Horizontal</enum>
         </property>
         <property name="sizeHint" stdset="0">
          <size>
           <width>40</width>
           <height>20</height>
          </size>
         </property>
        </spacer>
       </item>
      </layout>
     </item>
    </layout>
   </widget>
  </widget>
  <widget class="QDockWidget" name="scan_control_dockWidget">
   <property name="maximumSize">
    <size>
     <width>524287</width>
     <height>170</height>
    </size>
   </property>
   <property name="windowTitle">
    <string>Scan parameters</string>
   </property>
   <attribute name="dockWidgetArea">
    <number>8</number>
   </attribute>
   <widget class="QWidget" name="dockWidgetContents_3">
    <layout class="QGridLayout" name="gridLayout_3">
     <item row="0" column="3">
      <widget class="Line" name="line">
       <property name="orientation">
        <enum>Qt::Vertical</enum>
       </property>
      </widget>
     </item>
     <item row="0" column="4" colspan="2">
      <widget class="QLabel" name="scanrangeLabel">
       <property name="text">
        <string>Scan Range</string>
       </property>
       <property name="alignment">
        <set>Qt::AlignCenter</set>
       </property>
      </widget>
     </item>
     <item row="0" column="6">
      <spacer name="horizontalSpacer_2">
       <property name="orientation">
        <enum>Qt::Horizontal</enum>
       </property>
       <property name="sizeHint" stdset="0">
        <size>
         <width>733</width>
         <height>20</height>
        </size>
       </property>
      </spacer>
     </item>
     <item row="2" column="0">
      <widget class="QLabel" name="xAxisLabel">
       <property name="sizePolicy">
        <sizepolicy hsizetype="Fixed" vsizetype="Preferred">
         <horstretch>0</horstretch>
         <verstretch>0</verstretch>
        </sizepolicy>
       </property>
       <property name="font">
        <font>
         <pointsize>10</pointsize>
         <weight>75</weight>
         <bold>true</bold>
        </font>
       </property>
       <property name="text">
        <string>X-Axis :</string>
       </property>
       <property name="scaledContents">
        <bool>false</bool>
       </property>
      </widget>
     </item>
     <item row="2" column="1">
      <widget class="QSpinBox" name="xy_res_InputWidget">
       <property name="sizePolicy">
        <sizepolicy hsizetype="Expanding" vsizetype="Fixed">
         <horstretch>0</horstretch>
         <verstretch>0</verstretch>
        </sizepolicy>
       </property>
       <property name="maximumSize">
        <size>
         <width>50</width>
         <height>16777215</height>
        </size>
       </property>
       <property name="mouseTracking">
        <bool>true</bool>
       </property>
       <property name="focusPolicy">
        <enum>Qt::WheelFocus</enum>
       </property>
       <property name="acceptDrops">
        <bool>true</bool>
       </property>
       <property name="toolTip">
        <string>&lt;html&gt;&lt;head/&gt;&lt;body&gt;&lt;p&gt;&lt;span style=&quot; font-size:10pt; font-weight:600;&quot;&gt;XY-Resolution&lt;/span&gt;&lt;/p&gt;&lt;/body&gt;&lt;/html&gt;</string>
       </property>
       <property name="alignment">
        <set>Qt::AlignRight|Qt::AlignTrailing|Qt::AlignVCenter</set>
       </property>
       <property name="buttonSymbols">
        <enum>QAbstractSpinBox::NoButtons</enum>
       </property>
       <property name="accelerated">
        <bool>true</bool>
       </property>
       <property name="minimum">
        <number>2</number>
       </property>
       <property name="maximum">
        <number>10000</number>
       </property>
       <property name="value">
        <number>100</number>
       </property>
      </widget>
     </item>
     <item row="2" column="3">
      <widget class="Line" name="line_2">
       <property name="orientation">
        <enum>Qt::Vertical</enum>
       </property>
      </widget>
     </item>
<<<<<<< HEAD
     <item row="2" column="4">
      <widget class="ScienDSpinBox" name="x_min_InputWidget">
       <property name="sizePolicy">
        <sizepolicy hsizetype="Expanding" vsizetype="Fixed">
         <horstretch>0</horstretch>
         <verstretch>0</verstretch>
        </sizepolicy>
       </property>
       <property name="minimumSize">
        <size>
         <width>70</width>
         <height>0</height>
        </size>
       </property>
       <property name="maximumSize">
        <size>
         <width>50</width>
         <height>16777215</height>
        </size>
       </property>
       <property name="mouseTracking">
        <bool>true</bool>
       </property>
       <property name="focusPolicy">
        <enum>Qt::WheelFocus</enum>
       </property>
       <property name="acceptDrops">
        <bool>true</bool>
       </property>
       <property name="toolTip">
        <string>&lt;html&gt;&lt;head/&gt;&lt;body&gt;&lt;p&gt;&lt;span style=&quot; font-size:10pt; font-weight:600;&quot;&gt;X_Min&lt;/span&gt;&lt;/p&gt;&lt;/body&gt;&lt;/html&gt;</string>
       </property>
       <property name="alignment">
        <set>Qt::AlignRight|Qt::AlignTrailing|Qt::AlignVCenter</set>
       </property>
       <property name="buttonSymbols">
        <enum>QAbstractSpinBox::NoButtons</enum>
       </property>
       <property name="accelerated">
        <bool>true</bool>
       </property>
       <property name="decimals">
        <number>3</number>
       </property>
       <property name="minimum">
        <double>-200.000000000000000</double>
       </property>
       <property name="maximum">
        <double>200.000000000000000</double>
       </property>
       <property name="singleStep">
        <double>0.100000000000000</double>
       </property>
      </widget>
     </item>
     <item row="2" column="5">
=======
     <item row="1" column="4">
>>>>>>> 53a4bec2
      <widget class="ScienDSpinBox" name="x_max_InputWidget">
       <property name="sizePolicy">
        <sizepolicy hsizetype="Expanding" vsizetype="Fixed">
         <horstretch>0</horstretch>
         <verstretch>0</verstretch>
        </sizepolicy>
       </property>
       <property name="minimumSize">
        <size>
         <width>70</width>
         <height>0</height>
        </size>
       </property>
       <property name="maximumSize">
        <size>
         <width>50</width>
         <height>16777215</height>
        </size>
       </property>
       <property name="mouseTracking">
        <bool>true</bool>
       </property>
       <property name="focusPolicy">
        <enum>Qt::WheelFocus</enum>
       </property>
       <property name="acceptDrops">
        <bool>true</bool>
       </property>
       <property name="toolTip">
        <string>&lt;html&gt;&lt;head/&gt;&lt;body&gt;&lt;p&gt;&lt;span style=&quot; font-size:10pt; font-weight:600;&quot;&gt;X_Max&lt;/span&gt;&lt;/p&gt;&lt;/body&gt;&lt;/html&gt;</string>
       </property>
       <property name="alignment">
        <set>Qt::AlignRight|Qt::AlignTrailing|Qt::AlignVCenter</set>
       </property>
       <property name="buttonSymbols">
        <enum>QAbstractSpinBox::NoButtons</enum>
       </property>
       <property name="accelerated">
        <bool>true</bool>
       </property>
       <property name="decimals">
        <number>2</number>
       </property>
       <property name="minimum">
        <double>-200.000000000000000</double>
       </property>
       <property name="maximum">
        <double>200.000000000000000</double>
       </property>
      </widget>
     </item>
     <item row="2" column="6">
      <widget class="QSlider" name="x_SliderWidget">
       <property name="minimumSize">
        <size>
         <width>150</width>
         <height>0</height>
        </size>
       </property>
       <property name="singleStep">
        <number>1</number>
       </property>
       <property name="orientation">
        <enum>Qt::Horizontal</enum>
       </property>
      </widget>
     </item>
     <item row="2" column="7">
      <widget class="ScienDSpinBox" name="x_current_InputWidget">
       <property name="sizePolicy">
        <sizepolicy hsizetype="Expanding" vsizetype="Fixed">
         <horstretch>0</horstretch>
         <verstretch>0</verstretch>
        </sizepolicy>
       </property>
       <property name="minimumSize">
        <size>
         <width>70</width>
         <height>0</height>
        </size>
       </property>
       <property name="maximumSize">
        <size>
         <width>50</width>
         <height>16777215</height>
        </size>
       </property>
       <property name="mouseTracking">
        <bool>true</bool>
       </property>
       <property name="focusPolicy">
        <enum>Qt::WheelFocus</enum>
       </property>
       <property name="acceptDrops">
        <bool>true</bool>
       </property>
       <property name="toolTip">
        <string>&lt;html&gt;&lt;head/&gt;&lt;body&gt;&lt;p&gt;&lt;span style=&quot; font-size:10pt; font-weight:600;&quot;&gt;X-position&lt;/span&gt;&lt;/p&gt;&lt;/body&gt;&lt;/html&gt;</string>
       </property>
       <property name="alignment">
        <set>Qt::AlignRight|Qt::AlignTrailing|Qt::AlignVCenter</set>
       </property>
       <property name="buttonSymbols">
        <enum>QAbstractSpinBox::NoButtons</enum>
       </property>
       <property name="accelerated">
        <bool>true</bool>
       </property>
       <property name="decimals">
        <number>2</number>
       </property>
       <property name="minimum">
        <double>-1000.000000000000000</double>
       </property>
       <property name="maximum">
        <double>1000.000000000000000</double>
       </property>
       <property name="singleStep">
        <double>0.010000000000000</double>
       </property>
      </widget>
     </item>
     <item row="3" column="0">
      <widget class="QLabel" name="yAxisLabel">
       <property name="sizePolicy">
        <sizepolicy hsizetype="Fixed" vsizetype="Preferred">
         <horstretch>0</horstretch>
         <verstretch>0</verstretch>
        </sizepolicy>
       </property>
       <property name="font">
        <font>
         <pointsize>10</pointsize>
         <weight>75</weight>
         <bold>true</bold>
        </font>
       </property>
       <property name="text">
        <string>Y-Axis :</string>
       </property>
      </widget>
     </item>
     <item row="3" column="3">
      <widget class="Line" name="line_3">
       <property name="orientation">
        <enum>Qt::Vertical</enum>
       </property>
      </widget>
     </item>
     <item row="3" column="4">
      <widget class="ScienDSpinBox" name="y_min_InputWidget">
       <property name="sizePolicy">
        <sizepolicy hsizetype="Expanding" vsizetype="Fixed">
         <horstretch>0</horstretch>
         <verstretch>0</verstretch>
        </sizepolicy>
       </property>
       <property name="minimumSize">
        <size>
         <width>70</width>
         <height>0</height>
        </size>
       </property>
       <property name="maximumSize">
        <size>
         <width>50</width>
         <height>16777215</height>
        </size>
       </property>
       <property name="mouseTracking">
        <bool>true</bool>
       </property>
       <property name="focusPolicy">
        <enum>Qt::WheelFocus</enum>
       </property>
       <property name="acceptDrops">
        <bool>true</bool>
       </property>
       <property name="toolTip">
        <string>&lt;html&gt;&lt;head/&gt;&lt;body&gt;&lt;p&gt;&lt;span style=&quot; font-size:10pt; font-weight:600;&quot;&gt;Y_Min&lt;/span&gt;&lt;/p&gt;&lt;/body&gt;&lt;/html&gt;</string>
       </property>
       <property name="alignment">
        <set>Qt::AlignRight|Qt::AlignTrailing|Qt::AlignVCenter</set>
       </property>
       <property name="buttonSymbols">
        <enum>QAbstractSpinBox::NoButtons</enum>
       </property>
       <property name="accelerated">
        <bool>true</bool>
       </property>
       <property name="decimals">
        <number>2</number>
       </property>
       <property name="minimum">
        <double>-200.000000000000000</double>
       </property>
       <property name="maximum">
        <double>200.000000000000000</double>
       </property>
      </widget>
     </item>
     <item row="3" column="5">
      <widget class="ScienDSpinBox" name="y_max_InputWidget">
       <property name="sizePolicy">
        <sizepolicy hsizetype="Expanding" vsizetype="Fixed">
         <horstretch>0</horstretch>
         <verstretch>0</verstretch>
        </sizepolicy>
       </property>
       <property name="minimumSize">
        <size>
         <width>70</width>
         <height>0</height>
        </size>
       </property>
       <property name="maximumSize">
        <size>
         <width>50</width>
         <height>16777215</height>
        </size>
       </property>
       <property name="mouseTracking">
        <bool>true</bool>
       </property>
       <property name="focusPolicy">
        <enum>Qt::WheelFocus</enum>
       </property>
       <property name="acceptDrops">
        <bool>true</bool>
       </property>
       <property name="toolTip">
        <string>&lt;html&gt;&lt;head/&gt;&lt;body&gt;&lt;p&gt;&lt;span style=&quot; font-size:10pt; font-weight:600;&quot;&gt;Y_Max&lt;/span&gt;&lt;/p&gt;&lt;/body&gt;&lt;/html&gt;</string>
       </property>
       <property name="alignment">
        <set>Qt::AlignRight|Qt::AlignTrailing|Qt::AlignVCenter</set>
       </property>
       <property name="buttonSymbols">
        <enum>QAbstractSpinBox::NoButtons</enum>
       </property>
       <property name="accelerated">
        <bool>true</bool>
       </property>
       <property name="decimals">
        <number>2</number>
       </property>
       <property name="minimum">
        <double>-200.000000000000000</double>
       </property>
       <property name="maximum">
        <double>200.000000000000000</double>
       </property>
      </widget>
     </item>
     <item row="3" column="6">
      <widget class="QSlider" name="y_SliderWidget">
       <property name="sizePolicy">
        <sizepolicy hsizetype="Expanding" vsizetype="Fixed">
         <horstretch>0</horstretch>
         <verstretch>0</verstretch>
        </sizepolicy>
       </property>
       <property name="minimumSize">
        <size>
         <width>150</width>
         <height>0</height>
        </size>
       </property>
       <property name="sizeIncrement">
        <size>
         <width>0</width>
         <height>0</height>
        </size>
       </property>
       <property name="baseSize">
        <size>
         <width>0</width>
         <height>0</height>
        </size>
       </property>
       <property name="focusPolicy">
        <enum>Qt::StrongFocus</enum>
       </property>
       <property name="orientation">
        <enum>Qt::Horizontal</enum>
       </property>
      </widget>
     </item>
     <item row="3" column="7">
      <widget class="ScienDSpinBox" name="y_current_InputWidget">
       <property name="sizePolicy">
        <sizepolicy hsizetype="Expanding" vsizetype="Fixed">
         <horstretch>0</horstretch>
         <verstretch>0</verstretch>
        </sizepolicy>
       </property>
       <property name="minimumSize">
        <size>
         <width>70</width>
         <height>0</height>
        </size>
       </property>
       <property name="maximumSize">
        <size>
         <width>50</width>
         <height>16777215</height>
        </size>
       </property>
       <property name="mouseTracking">
        <bool>true</bool>
       </property>
       <property name="focusPolicy">
        <enum>Qt::WheelFocus</enum>
       </property>
       <property name="acceptDrops">
        <bool>true</bool>
       </property>
       <property name="toolTip">
        <string>&lt;html&gt;&lt;head/&gt;&lt;body&gt;&lt;p&gt;&lt;span style=&quot; font-size:10pt; font-weight:600;&quot;&gt;Y-position&lt;/span&gt;&lt;/p&gt;&lt;/body&gt;&lt;/html&gt;</string>
       </property>
       <property name="alignment">
        <set>Qt::AlignRight|Qt::AlignTrailing|Qt::AlignVCenter</set>
       </property>
       <property name="buttonSymbols">
        <enum>QAbstractSpinBox::NoButtons</enum>
       </property>
       <property name="accelerated">
        <bool>true</bool>
       </property>
       <property name="decimals">
        <number>2</number>
       </property>
       <property name="minimum">
        <double>-1000.000000000000000</double>
       </property>
       <property name="maximum">
        <double>1000.000000000000000</double>
       </property>
       <property name="singleStep">
        <double>0.010000000000000</double>
       </property>
      </widget>
     </item>
     <item row="4" column="0">
      <widget class="QLabel" name="zAxisLabel">
       <property name="sizePolicy">
        <sizepolicy hsizetype="Fixed" vsizetype="Preferred">
         <horstretch>0</horstretch>
         <verstretch>0</verstretch>
        </sizepolicy>
       </property>
       <property name="minimumSize">
        <size>
         <width>51</width>
         <height>0</height>
        </size>
       </property>
       <property name="font">
        <font>
         <pointsize>10</pointsize>
         <weight>75</weight>
         <bold>true</bold>
        </font>
       </property>
       <property name="text">
        <string>Z-Axis :</string>
       </property>
      </widget>
     </item>
     <item row="4" column="1">
      <widget class="QSpinBox" name="z_res_InputWidget">
       <property name="sizePolicy">
        <sizepolicy hsizetype="Expanding" vsizetype="Fixed">
         <horstretch>0</horstretch>
         <verstretch>0</verstretch>
        </sizepolicy>
       </property>
       <property name="maximumSize">
        <size>
         <width>50</width>
         <height>16777215</height>
        </size>
       </property>
       <property name="mouseTracking">
        <bool>true</bool>
       </property>
       <property name="focusPolicy">
        <enum>Qt::WheelFocus</enum>
       </property>
       <property name="acceptDrops">
        <bool>true</bool>
       </property>
       <property name="toolTip">
        <string>&lt;html&gt;&lt;head/&gt;&lt;body&gt;&lt;p&gt;&lt;span style=&quot; font-size:10pt; font-weight:600;&quot;&gt;Z-Resolution&lt;/span&gt;&lt;/p&gt;&lt;/body&gt;&lt;/html&gt;</string>
       </property>
       <property name="alignment">
        <set>Qt::AlignRight|Qt::AlignTrailing|Qt::AlignVCenter</set>
       </property>
       <property name="buttonSymbols">
        <enum>QAbstractSpinBox::NoButtons</enum>
       </property>
       <property name="accelerated">
        <bool>true</bool>
       </property>
       <property name="minimum">
        <number>2</number>
       </property>
       <property name="maximum">
        <number>10000</number>
       </property>
       <property name="value">
        <number>100</number>
       </property>
      </widget>
     </item>
     <item row="4" column="3">
      <widget class="Line" name="line_4">
       <property name="orientation">
        <enum>Qt::Vertical</enum>
       </property>
      </widget>
     </item>
     <item row="4" column="4">
      <widget class="ScienDSpinBox" name="z_min_InputWidget">
       <property name="sizePolicy">
        <sizepolicy hsizetype="Expanding" vsizetype="Fixed">
         <horstretch>0</horstretch>
         <verstretch>0</verstretch>
        </sizepolicy>
       </property>
       <property name="minimumSize">
        <size>
         <width>70</width>
         <height>0</height>
        </size>
       </property>
       <property name="maximumSize">
        <size>
         <width>50</width>
         <height>16777215</height>
        </size>
       </property>
       <property name="mouseTracking">
        <bool>true</bool>
       </property>
       <property name="focusPolicy">
        <enum>Qt::WheelFocus</enum>
       </property>
       <property name="acceptDrops">
        <bool>true</bool>
       </property>
       <property name="toolTip">
        <string>&lt;html&gt;&lt;head/&gt;&lt;body&gt;&lt;p&gt;&lt;span style=&quot; font-size:10pt; font-weight:600;&quot;&gt;Z_Min&lt;/span&gt;&lt;/p&gt;&lt;/body&gt;&lt;/html&gt;</string>
       </property>
       <property name="alignment">
        <set>Qt::AlignRight|Qt::AlignTrailing|Qt::AlignVCenter</set>
       </property>
       <property name="buttonSymbols">
        <enum>QAbstractSpinBox::NoButtons</enum>
       </property>
       <property name="accelerated">
        <bool>true</bool>
       </property>
       <property name="decimals">
        <number>2</number>
       </property>
       <property name="minimum">
        <double>-200.000000000000000</double>
       </property>
       <property name="maximum">
        <double>200.000000000000000</double>
       </property>
      </widget>
     </item>
     <item row="4" column="5">
      <widget class="ScienDSpinBox" name="z_max_InputWidget">
       <property name="sizePolicy">
        <sizepolicy hsizetype="Expanding" vsizetype="Fixed">
         <horstretch>0</horstretch>
         <verstretch>0</verstretch>
        </sizepolicy>
       </property>
       <property name="minimumSize">
        <size>
         <width>70</width>
         <height>0</height>
        </size>
       </property>
       <property name="maximumSize">
        <size>
         <width>50</width>
         <height>16777215</height>
        </size>
       </property>
       <property name="mouseTracking">
        <bool>true</bool>
       </property>
       <property name="focusPolicy">
        <enum>Qt::WheelFocus</enum>
       </property>
       <property name="acceptDrops">
        <bool>true</bool>
       </property>
       <property name="toolTip">
        <string>&lt;html&gt;&lt;head/&gt;&lt;body&gt;&lt;p&gt;&lt;span style=&quot; font-size:10pt; font-weight:600;&quot;&gt;Z_Max&lt;/span&gt;&lt;/p&gt;&lt;/body&gt;&lt;/html&gt;</string>
       </property>
       <property name="alignment">
        <set>Qt::AlignRight|Qt::AlignTrailing|Qt::AlignVCenter</set>
       </property>
       <property name="buttonSymbols">
        <enum>QAbstractSpinBox::NoButtons</enum>
       </property>
       <property name="accelerated">
        <bool>true</bool>
       </property>
       <property name="decimals">
        <number>2</number>
       </property>
       <property name="minimum">
        <double>-200.000000000000000</double>
       </property>
       <property name="maximum">
        <double>200.000000000000000</double>
       </property>
      </widget>
     </item>
     <item row="4" column="6">
      <widget class="QSlider" name="z_SliderWidget">
       <property name="minimumSize">
        <size>
         <width>150</width>
         <height>0</height>
        </size>
       </property>
       <property name="orientation">
        <enum>Qt::Horizontal</enum>
       </property>
      </widget>
     </item>
     <item row="4" column="7">
      <widget class="ScienDSpinBox" name="z_current_InputWidget">
       <property name="sizePolicy">
        <sizepolicy hsizetype="Expanding" vsizetype="Fixed">
         <horstretch>0</horstretch>
         <verstretch>0</verstretch>
        </sizepolicy>
       </property>
       <property name="minimumSize">
        <size>
         <width>70</width>
         <height>0</height>
        </size>
       </property>
       <property name="maximumSize">
        <size>
         <width>50</width>
         <height>16777215</height>
        </size>
       </property>
       <property name="mouseTracking">
        <bool>true</bool>
       </property>
       <property name="focusPolicy">
        <enum>Qt::WheelFocus</enum>
       </property>
       <property name="acceptDrops">
        <bool>true</bool>
       </property>
       <property name="toolTip">
        <string>&lt;html&gt;&lt;head/&gt;&lt;body&gt;&lt;p&gt;&lt;span style=&quot; font-size:10pt; font-weight:600;&quot;&gt;Z-position&lt;/span&gt;&lt;/p&gt;&lt;/body&gt;&lt;/html&gt;</string>
       </property>
       <property name="alignment">
        <set>Qt::AlignRight|Qt::AlignTrailing|Qt::AlignVCenter</set>
       </property>
       <property name="buttonSymbols">
        <enum>QAbstractSpinBox::NoButtons</enum>
       </property>
       <property name="decimals">
        <number>2</number>
       </property>
       <property name="minimum">
        <double>-1000.000000000000000</double>
       </property>
       <property name="maximum">
        <double>1000.000000000000000</double>
       </property>
       <property name="singleStep">
        <double>0.010000000000000</double>
       </property>
      </widget>
     </item>
     <item row="5" column="6">
      <spacer name="verticalSpacer_2">
       <property name="orientation">
        <enum>Qt::Vertical</enum>
       </property>
       <property name="sizeHint" stdset="0">
        <size>
         <width>20</width>
         <height>40</height>
        </size>
       </property>
      </spacer>
     </item>
<<<<<<< HEAD
     <item row="3" column="1">
      <widget class="QSpinBox" name="y_res_InputWidget">
       <property name="enabled">
        <bool>false</bool>
       </property>
       <property name="sizePolicy">
        <sizepolicy hsizetype="Expanding" vsizetype="Fixed">
         <horstretch>0</horstretch>
         <verstretch>0</verstretch>
        </sizepolicy>
       </property>
       <property name="maximumSize">
        <size>
         <width>50</width>
         <height>16777215</height>
        </size>
       </property>
       <property name="mouseTracking">
        <bool>true</bool>
       </property>
       <property name="acceptDrops">
        <bool>true</bool>
       </property>
       <property name="toolTip">
        <string>&lt;html&gt;&lt;head/&gt;&lt;body&gt;&lt;p&gt;&lt;span style=&quot; font-size:10pt; font-weight:600;&quot;&gt;Y-Resolution&lt;/span&gt;&lt;/p&gt;&lt;/body&gt;&lt;/html&gt;</string>
       </property>
       <property name="alignment">
        <set>Qt::AlignRight|Qt::AlignTrailing|Qt::AlignVCenter</set>
       </property>
       <property name="buttonSymbols">
        <enum>QAbstractSpinBox::NoButtons</enum>
       </property>
       <property name="accelerated">
        <bool>true</bool>
       </property>
       <property name="minimum">
        <number>2</number>
       </property>
       <property name="maximum">
        <number>10000</number>
       </property>
       <property name="value">
        <number>100</number>
       </property>
      </widget>
     </item>
     <item row="5" column="1">
      <widget class="QRadioButton" name="pixel_res_RadioButton">
       <property name="sizePolicy">
        <sizepolicy hsizetype="Expanding" vsizetype="Fixed">
         <horstretch>0</horstretch>
         <verstretch>0</verstretch>
        </sizepolicy>
       </property>
       <property name="maximumSize">
        <size>
         <width>50</width>
         <height>16777215</height>
        </size>
       </property>
       <property name="text">
        <string>pixel</string>
       </property>
       <property name="checked">
        <bool>true</bool>
       </property>
      </widget>
     </item>
     <item row="2" column="2">
      <widget class="ScienDSpinBox" name="xy_res_um_InputWidget">
=======
     <item row="1" column="3">
      <widget class="ScienDSpinBox" name="x_min_InputWidget">
>>>>>>> 53a4bec2
       <property name="sizePolicy">
        <sizepolicy hsizetype="Expanding" vsizetype="Fixed">
         <horstretch>0</horstretch>
         <verstretch>0</verstretch>
        </sizepolicy>
       </property>
       <property name="minimumSize">
        <size>
         <width>70</width>
         <height>0</height>
        </size>
       </property>
       <property name="maximumSize">
        <size>
         <width>50</width>
         <height>16777215</height>
        </size>
       </property>
       <property name="mouseTracking">
        <bool>true</bool>
       </property>
       <property name="focusPolicy">
        <enum>Qt::WheelFocus</enum>
       </property>
       <property name="acceptDrops">
        <bool>true</bool>
       </property>
       <property name="toolTip">
        <string>&lt;html&gt;&lt;head/&gt;&lt;body&gt;&lt;p&gt;&lt;span style=&quot; font-size:10pt; font-weight:600;&quot;&gt;X_Min&lt;/span&gt;&lt;/p&gt;&lt;/body&gt;&lt;/html&gt;</string>
       </property>
       <property name="alignment">
        <set>Qt::AlignRight|Qt::AlignTrailing|Qt::AlignVCenter</set>
       </property>
       <property name="buttonSymbols">
        <enum>QAbstractSpinBox::NoButtons</enum>
       </property>
       <property name="accelerated">
        <bool>true</bool>
       </property>
       <property name="decimals">
<<<<<<< HEAD
        <number>3</number>
       </property>
       <property name="minimum">
        <double>0.000000000000000</double>
       </property>
       <property name="maximum">
        <double>100.000000000000000</double>
       </property>
       <property name="singleStep">
        <double>0.001000000000000</double>
       </property>
       <property name="value">
        <double>2.000000000000000</double>
       </property>
      </widget>
     </item>
     <item row="5" column="2">
      <widget class="QRadioButton" name="um_res_RadioButton">
       <property name="sizePolicy">
        <sizepolicy hsizetype="Expanding" vsizetype="Fixed">
         <horstretch>0</horstretch>
         <verstretch>0</verstretch>
        </sizepolicy>
       </property>
       <property name="maximumSize">
        <size>
         <width>70</width>
         <height>16777215</height>
        </size>
       </property>
       <property name="text">
        <string>μm</string>
       </property>
      </widget>
     </item>
     <item row="4" column="2">
      <widget class="ScienDSpinBox" name="z_res_um_InputWidget">
       <property name="sizePolicy">
        <sizepolicy hsizetype="Expanding" vsizetype="Fixed">
         <horstretch>0</horstretch>
         <verstretch>0</verstretch>
        </sizepolicy>
       </property>
       <property name="minimumSize">
        <size>
         <width>70</width>
         <height>0</height>
        </size>
       </property>
       <property name="maximumSize">
        <size>
         <width>50</width>
         <height>16777215</height>
        </size>
       </property>
       <property name="mouseTracking">
        <bool>true</bool>
       </property>
       <property name="focusPolicy">
        <enum>Qt::WheelFocus</enum>
       </property>
       <property name="acceptDrops">
        <bool>true</bool>
       </property>
       <property name="toolTip">
        <string>&lt;html&gt;&lt;head/&gt;&lt;body&gt;&lt;p&gt;&lt;span style=&quot; font-size:10pt; font-weight:600;&quot;&gt;X_Min&lt;/span&gt;&lt;/p&gt;&lt;/body&gt;&lt;/html&gt;</string>
       </property>
       <property name="alignment">
        <set>Qt::AlignRight|Qt::AlignTrailing|Qt::AlignVCenter</set>
       </property>
       <property name="buttonSymbols">
        <enum>QAbstractSpinBox::NoButtons</enum>
       </property>
       <property name="accelerated">
        <bool>true</bool>
       </property>
       <property name="decimals">
        <number>3</number>
       </property>
       <property name="minimum">
        <double>0.000000000000000</double>
       </property>
       <property name="maximum">
        <double>100.000000000000000</double>
       </property>
       <property name="singleStep">
        <double>0.001000000000000</double>
       </property>
       <property name="value">
        <double>2.000000000000000</double>
       </property>
      </widget>
     </item>
     <item row="3" column="2">
      <widget class="ScienDSpinBox" name="y_res_um_InputWidget">
       <property name="enabled">
        <bool>false</bool>
       </property>
       <property name="sizePolicy">
        <sizepolicy hsizetype="Expanding" vsizetype="Fixed">
         <horstretch>0</horstretch>
         <verstretch>0</verstretch>
        </sizepolicy>
       </property>
       <property name="minimumSize">
        <size>
         <width>70</width>
         <height>0</height>
        </size>
       </property>
       <property name="maximumSize">
        <size>
         <width>50</width>
         <height>16777215</height>
        </size>
       </property>
       <property name="mouseTracking">
        <bool>true</bool>
       </property>
       <property name="focusPolicy">
        <enum>Qt::WheelFocus</enum>
       </property>
       <property name="acceptDrops">
        <bool>true</bool>
       </property>
       <property name="toolTip">
        <string>&lt;html&gt;&lt;head/&gt;&lt;body&gt;&lt;p&gt;&lt;span style=&quot; font-size:10pt; font-weight:600;&quot;&gt;X_Min&lt;/span&gt;&lt;/p&gt;&lt;/body&gt;&lt;/html&gt;</string>
       </property>
       <property name="alignment">
        <set>Qt::AlignRight|Qt::AlignTrailing|Qt::AlignVCenter</set>
       </property>
       <property name="buttonSymbols">
        <enum>QAbstractSpinBox::NoButtons</enum>
       </property>
       <property name="accelerated">
        <bool>true</bool>
       </property>
       <property name="decimals">
        <number>3</number>
       </property>
       <property name="minimum">
        <double>0.000000000000000</double>
       </property>
       <property name="maximum">
        <double>100.000000000000000</double>
       </property>
       <property name="singleStep">
        <double>0.001000000000000</double>
       </property>
       <property name="value">
        <double>2.000000000000000</double>
       </property>
      </widget>
     </item>
     <item row="0" column="1" colspan="2">
      <widget class="QLabel" name="resolutionLabel">
       <property name="sizePolicy">
        <sizepolicy hsizetype="Preferred" vsizetype="Preferred">
         <horstretch>0</horstretch>
         <verstretch>0</verstretch>
        </sizepolicy>
       </property>
       <property name="minimumSize">
        <size>
         <width>0</width>
         <height>0</height>
        </size>
       </property>
       <property name="maximumSize">
        <size>
         <width>16777215</width>
         <height>16777215</height>
        </size>
       </property>
       <property name="text">
        <string>Resolution</string>
       </property>
       <property name="alignment">
        <set>Qt::AlignCenter</set>
=======
        <number>2</number>
       </property>
       <property name="minimum">
        <double>-200.000000000000000</double>
       </property>
       <property name="maximum">
        <double>200.000000000000000</double>
       </property>
       <property name="singleStep">
        <double>0.100000000000000</double>
>>>>>>> 53a4bec2
       </property>
      </widget>
     </item>
    </layout>
   </widget>
  </widget>
  <widget class="QDockWidget" name="xy_scan_dockWidget">
   <property name="windowTitle">
    <string>XY scan</string>
   </property>
   <attribute name="dockWidgetArea">
    <number>1</number>
   </attribute>
   <widget class="QWidget" name="dockWidgetContents_4">
    <layout class="QVBoxLayout" name="verticalLayout_5">
     <item>
      <layout class="QHBoxLayout" name="horizontalLayout_4" stretch="1,0">
       <item>
        <widget class="PlotWidgetModified" name="xy_ViewWidget">
         <property name="sizePolicy">
          <sizepolicy hsizetype="Expanding" vsizetype="Expanding">
           <horstretch>0</horstretch>
           <verstretch>0</verstretch>
          </sizepolicy>
         </property>
         <property name="transformationAnchor">
          <enum>QGraphicsView::AnchorUnderMouse</enum>
         </property>
        </widget>
       </item>
       <item>
        <layout class="QVBoxLayout" name="verticalLayout" stretch="0,0,0,1,0,0,0,0">
         <item>
          <widget class="QComboBox" name="xy_channel_ComboBox"/>
         </item>
         <item>
          <widget class="ScienDSpinBox" name="xy_cb_max_DoubleSpinBox">
           <property name="sizePolicy">
            <sizepolicy hsizetype="Fixed" vsizetype="Fixed">
             <horstretch>0</horstretch>
             <verstretch>0</verstretch>
            </sizepolicy>
           </property>
           <property name="maximumSize">
            <size>
             <width>100</width>
             <height>16777215</height>
            </size>
           </property>
           <property name="mouseTracking">
            <bool>true</bool>
           </property>
           <property name="acceptDrops">
            <bool>true</bool>
           </property>
           <property name="alignment">
            <set>Qt::AlignRight|Qt::AlignTrailing|Qt::AlignVCenter</set>
           </property>
           <property name="accelerated">
            <bool>true</bool>
           </property>
           <property name="suffix">
            <string>c/s</string>
           </property>
           <property name="decimals">
            <number>2</number>
           </property>
           <property name="minimum">
            <double>-1000000000.000000000000000</double>
           </property>
           <property name="maximum">
            <double>1000000000.000000000000000</double>
           </property>
           <property name="value">
            <double>100000.000000000000000</double>
           </property>
          </widget>
         </item>
         <item>
          <widget class="ScienDSpinBox" name="xy_cb_high_percentile_DoubleSpinBox">
           <property name="maximumSize">
            <size>
             <width>100</width>
             <height>16777215</height>
            </size>
           </property>
           <property name="alignment">
            <set>Qt::AlignRight|Qt::AlignTrailing|Qt::AlignVCenter</set>
           </property>
           <property name="suffix">
            <string>%</string>
           </property>
           <property name="decimals">
            <number>2</number>
           </property>
           <property name="minimum">
            <double>0.000000000000000</double>
           </property>
           <property name="maximum">
            <double>100.000000000000000</double>
           </property>
           <property name="value">
            <double>100.000000000000000</double>
           </property>
          </widget>
         </item>
         <item>
          <widget class="PlotWidget" name="xy_cb_ViewWidget">
           <property name="sizePolicy">
            <sizepolicy hsizetype="Preferred" vsizetype="Preferred">
             <horstretch>0</horstretch>
             <verstretch>0</verstretch>
            </sizepolicy>
           </property>
           <property name="maximumSize">
            <size>
             <width>80</width>
             <height>16777215</height>
            </size>
           </property>
          </widget>
         </item>
         <item>
          <widget class="ScienDSpinBox" name="xy_cb_low_percentile_DoubleSpinBox">
           <property name="maximumSize">
            <size>
             <width>100</width>
             <height>16777215</height>
            </size>
           </property>
           <property name="alignment">
            <set>Qt::AlignRight|Qt::AlignTrailing|Qt::AlignVCenter</set>
           </property>
           <property name="suffix">
            <string>%</string>
           </property>
           <property name="decimals">
            <number>2</number>
           </property>
           <property name="minimum">
            <double>0.000000000000000</double>
           </property>
           <property name="maximum">
            <double>100.000000000000000</double>
           </property>
           <property name="value">
            <double>0.000000000000000</double>
           </property>
          </widget>
         </item>
         <item>
          <widget class="ScienDSpinBox" name="xy_cb_min_DoubleSpinBox">
           <property name="sizePolicy">
            <sizepolicy hsizetype="Fixed" vsizetype="Fixed">
             <horstretch>0</horstretch>
             <verstretch>0</verstretch>
            </sizepolicy>
           </property>
           <property name="maximumSize">
            <size>
             <width>100</width>
             <height>16777215</height>
            </size>
           </property>
           <property name="mouseTracking">
            <bool>true</bool>
           </property>
           <property name="acceptDrops">
            <bool>true</bool>
           </property>
           <property name="alignment">
            <set>Qt::AlignRight|Qt::AlignTrailing|Qt::AlignVCenter</set>
           </property>
           <property name="accelerated">
            <bool>true</bool>
           </property>
           <property name="suffix">
            <string>c/s</string>
           </property>
           <property name="decimals">
            <number>2</number>
           </property>
           <property name="minimum">
            <double>-1000000000.000000000000000</double>
           </property>
           <property name="maximum">
            <double>10000000.000000000000000</double>
           </property>
           <property name="value">
            <double>1000.000000000000000</double>
           </property>
          </widget>
         </item>
         <item>
          <widget class="QRadioButton" name="xy_cb_centiles_RadioButton">
           <property name="text">
            <string>Percentiles</string>
           </property>
           <property name="checked">
            <bool>true</bool>
           </property>
          </widget>
         </item>
         <item>
          <widget class="QRadioButton" name="xy_cb_manual_RadioButton">
           <property name="text">
            <string>Manual</string>
           </property>
           <property name="checked">
            <bool>false</bool>
           </property>
          </widget>
         </item>
        </layout>
       </item>
      </layout>
     </item>
    </layout>
   </widget>
  </widget>
  <widget class="QToolBar" name="scan_ToolBar">
   <property name="windowTitle">
    <string>Scan toolbar</string>
   </property>
   <property name="toolButtonStyle">
    <enum>Qt::ToolButtonTextUnderIcon</enum>
   </property>
   <attribute name="toolBarArea">
    <enum>TopToolBarArea</enum>
   </attribute>
   <attribute name="toolBarBreak">
    <bool>false</bool>
   </attribute>
   <addaction name="action_scan_xy_start"/>
   <addaction name="action_scan_xy_resume"/>
   <addaction name="action_stop_scanning"/>
   <addaction name="action_scan_depth_start"/>
   <addaction name="action_scan_depth_resume"/>
   <addaction name="action_optimize_position"/>
  </widget>
  <widget class="QToolBar" name="util_ToolBar">
   <property name="windowTitle">
    <string>Utilities Toolbar</string>
   </property>
   <property name="toolButtonStyle">
    <enum>Qt::ToolButtonTextUnderIcon</enum>
   </property>
   <attribute name="toolBarArea">
    <enum>TopToolBarArea</enum>
   </attribute>
   <attribute name="toolBarBreak">
    <bool>false</bool>
   </attribute>
   <addaction name="action_zoom"/>
   <addaction name="action_full_range_xy"/>
   <addaction name="action_full_range_z"/>
   <addaction name="action_TiltCorrection"/>
  </widget>
  <widget class="QDockWidget" name="tilt_correction_dockWidget">
   <property name="enabled">
    <bool>true</bool>
   </property>
   <property name="sizePolicy">
    <sizepolicy hsizetype="Preferred" vsizetype="Preferred">
     <horstretch>0</horstretch>
     <verstretch>0</verstretch>
    </sizepolicy>
   </property>
   <property name="maximumSize">
    <size>
     <width>300</width>
     <height>524287</height>
    </size>
   </property>
   <property name="windowTitle">
    <string>Tilt correction</string>
   </property>
   <attribute name="dockWidgetArea">
    <number>8</number>
   </attribute>
   <widget class="QWidget" name="dockWidgetContents_6">
    <layout class="QGridLayout" name="gridLayout_2">
     <item row="0" column="0">
      <layout class="QGridLayout" name="gridLayout">
       <item row="4" column="0" colspan="2">
        <widget class="QPushButton" name="calc_tilt_pushButton">
         <property name="text">
          <string>Calc. Tilit</string>
         </property>
        </widget>
       </item>
       <item row="2" column="0">
        <widget class="QPushButton" name="tilt_set_02_pushButton">
         <property name="maximumSize">
          <size>
           <width>70</width>
           <height>16777215</height>
          </size>
         </property>
         <property name="text">
          <string>02</string>
         </property>
        </widget>
       </item>
       <item row="3" column="0">
        <widget class="QPushButton" name="tilt_set_03_pushButton">
         <property name="maximumSize">
          <size>
           <width>70</width>
           <height>16777215</height>
          </size>
         </property>
         <property name="text">
          <string>03</string>
         </property>
        </widget>
       </item>
       <item row="1" column="1">
        <widget class="ScienDSpinBox" name="tilt_01_x_pos_doubleSpinBox">
         <property name="enabled">
          <bool>true</bool>
         </property>
         <property name="minimumSize">
          <size>
           <width>70</width>
           <height>0</height>
          </size>
         </property>
         <property name="maximumSize">
          <size>
           <width>50</width>
           <height>16777215</height>
          </size>
         </property>
         <property name="readOnly">
          <bool>true</bool>
         </property>
         <property name="buttonSymbols">
          <enum>QAbstractSpinBox::NoButtons</enum>
         </property>
         <property name="decimals">
          <number>2</number>
         </property>
         <property name="maximum">
          <double>200.000000000000000</double>
         </property>
        </widget>
       </item>
       <item row="1" column="0">
        <widget class="QPushButton" name="tilt_set_01_pushButton">
         <property name="maximumSize">
          <size>
           <width>70</width>
           <height>16777215</height>
          </size>
         </property>
         <property name="text">
          <string>01</string>
         </property>
        </widget>
       </item>
       <item row="0" column="0">
        <widget class="QLabel" name="tiltpoint_label">
         <property name="text">
          <string>Set Tiltpoint :</string>
         </property>
        </widget>
       </item>
       <item row="1" column="2">
        <widget class="ScienDSpinBox" name="tilt_01_y_pos_doubleSpinBox">
         <property name="enabled">
          <bool>true</bool>
         </property>
         <property name="minimumSize">
          <size>
           <width>70</width>
           <height>0</height>
          </size>
         </property>
         <property name="maximumSize">
          <size>
           <width>50</width>
           <height>16777215</height>
          </size>
         </property>
         <property name="readOnly">
          <bool>true</bool>
         </property>
         <property name="buttonSymbols">
          <enum>QAbstractSpinBox::NoButtons</enum>
         </property>
         <property name="decimals">
          <number>2</number>
         </property>
         <property name="maximum">
          <double>200.000000000000000</double>
         </property>
        </widget>
       </item>
       <item row="0" column="1" alignment="Qt::AlignHCenter">
        <widget class="QLabel" name="tilt_x_label">
         <property name="text">
          <string>X</string>
         </property>
        </widget>
       </item>
       <item row="2" column="1">
        <widget class="ScienDSpinBox" name="tilt_02_x_pos_doubleSpinBox">
         <property name="enabled">
          <bool>true</bool>
         </property>
         <property name="minimumSize">
          <size>
           <width>70</width>
           <height>0</height>
          </size>
         </property>
         <property name="maximumSize">
          <size>
           <width>50</width>
           <height>16777215</height>
          </size>
         </property>
         <property name="readOnly">
          <bool>true</bool>
         </property>
         <property name="buttonSymbols">
          <enum>QAbstractSpinBox::NoButtons</enum>
         </property>
         <property name="decimals">
          <number>2</number>
         </property>
         <property name="maximum">
          <double>200.000000000000000</double>
         </property>
        </widget>
       </item>
       <item row="3" column="3">
        <widget class="ScienDSpinBox" name="tilt_03_z_pos_doubleSpinBox">
         <property name="enabled">
          <bool>true</bool>
         </property>
         <property name="minimumSize">
          <size>
           <width>70</width>
           <height>0</height>
          </size>
         </property>
         <property name="maximumSize">
          <size>
           <width>50</width>
           <height>16777215</height>
          </size>
         </property>
         <property name="readOnly">
          <bool>true</bool>
         </property>
         <property name="buttonSymbols">
          <enum>QAbstractSpinBox::NoButtons</enum>
         </property>
         <property name="decimals">
          <number>2</number>
         </property>
         <property name="minimum">
          <double>-100.000000000000000</double>
         </property>
         <property name="maximum">
          <double>100.000000000000000</double>
         </property>
        </widget>
       </item>
       <item row="1" column="3">
        <widget class="ScienDSpinBox" name="tilt_01_z_pos_doubleSpinBox">
         <property name="enabled">
          <bool>true</bool>
         </property>
         <property name="minimumSize">
          <size>
           <width>70</width>
           <height>0</height>
          </size>
         </property>
         <property name="maximumSize">
          <size>
           <width>50</width>
           <height>16777215</height>
          </size>
         </property>
         <property name="readOnly">
          <bool>true</bool>
         </property>
         <property name="buttonSymbols">
          <enum>QAbstractSpinBox::NoButtons</enum>
         </property>
         <property name="decimals">
          <number>2</number>
         </property>
         <property name="minimum">
          <double>-100.000000000000000</double>
         </property>
         <property name="maximum">
          <double>100.000000000000000</double>
         </property>
        </widget>
       </item>
       <item row="3" column="1">
        <widget class="ScienDSpinBox" name="tilt_03_x_pos_doubleSpinBox">
         <property name="enabled">
          <bool>true</bool>
         </property>
         <property name="minimumSize">
          <size>
           <width>70</width>
           <height>0</height>
          </size>
         </property>
         <property name="maximumSize">
          <size>
           <width>50</width>
           <height>16777215</height>
          </size>
         </property>
         <property name="readOnly">
          <bool>true</bool>
         </property>
         <property name="buttonSymbols">
          <enum>QAbstractSpinBox::NoButtons</enum>
         </property>
         <property name="decimals">
          <number>2</number>
         </property>
         <property name="maximum">
          <double>200.000000000000000</double>
         </property>
        </widget>
       </item>
       <item row="3" column="2">
        <widget class="ScienDSpinBox" name="tilt_03_y_pos_doubleSpinBox">
         <property name="enabled">
          <bool>true</bool>
         </property>
         <property name="sizePolicy">
          <sizepolicy hsizetype="Minimum" vsizetype="Fixed">
           <horstretch>0</horstretch>
           <verstretch>0</verstretch>
          </sizepolicy>
         </property>
         <property name="minimumSize">
          <size>
           <width>70</width>
           <height>0</height>
          </size>
         </property>
         <property name="maximumSize">
          <size>
           <width>50</width>
           <height>16777215</height>
          </size>
         </property>
         <property name="readOnly">
          <bool>true</bool>
         </property>
         <property name="buttonSymbols">
          <enum>QAbstractSpinBox::NoButtons</enum>
         </property>
         <property name="decimals">
          <number>2</number>
         </property>
         <property name="maximum">
          <double>200.000000000000000</double>
         </property>
        </widget>
       </item>
       <item row="2" column="3">
        <widget class="ScienDSpinBox" name="tilt_02_z_pos_doubleSpinBox">
         <property name="enabled">
          <bool>true</bool>
         </property>
         <property name="minimumSize">
          <size>
           <width>70</width>
           <height>0</height>
          </size>
         </property>
         <property name="maximumSize">
          <size>
           <width>50</width>
           <height>16777215</height>
          </size>
         </property>
         <property name="readOnly">
          <bool>true</bool>
         </property>
         <property name="buttonSymbols">
          <enum>QAbstractSpinBox::NoButtons</enum>
         </property>
         <property name="decimals">
          <number>2</number>
         </property>
         <property name="minimum">
          <double>-100.000000000000000</double>
         </property>
         <property name="maximum">
          <double>100.000000000000000</double>
         </property>
        </widget>
       </item>
       <item row="2" column="2">
        <widget class="ScienDSpinBox" name="tilt_02_y_pos_doubleSpinBox">
         <property name="enabled">
          <bool>true</bool>
         </property>
         <property name="minimumSize">
          <size>
           <width>70</width>
           <height>0</height>
          </size>
         </property>
         <property name="maximumSize">
          <size>
           <width>50</width>
           <height>16777215</height>
          </size>
         </property>
         <property name="readOnly">
          <bool>true</bool>
         </property>
         <property name="buttonSymbols">
          <enum>QAbstractSpinBox::NoButtons</enum>
         </property>
         <property name="decimals">
          <number>2</number>
         </property>
         <property name="maximum">
          <double>200.000000000000000</double>
         </property>
        </widget>
       </item>
       <item row="0" column="2" alignment="Qt::AlignHCenter">
        <widget class="QLabel" name="tilt_y_label">
         <property name="text">
          <string>Y</string>
         </property>
        </widget>
       </item>
       <item row="0" column="3" alignment="Qt::AlignHCenter">
        <widget class="QLabel" name="tilt_z_label">
         <property name="text">
          <string>Z</string>
         </property>
        </widget>
       </item>
      </layout>
     </item>
    </layout>
   </widget>
  </widget>
  <widget class="QToolBar" name="historyToolBar">
   <property name="enabled">
    <bool>true</bool>
   </property>
   <property name="windowTitle">
    <string>toolBar</string>
   </property>
   <property name="toolButtonStyle">
    <enum>Qt::ToolButtonTextUnderIcon</enum>
   </property>
   <attribute name="toolBarArea">
    <enum>TopToolBarArea</enum>
   </attribute>
   <attribute name="toolBarBreak">
    <bool>false</bool>
   </attribute>
   <addaction name="actionBack"/>
   <addaction name="actionForward"/>
  </widget>
  <widget class="QDockWidget" name="scanLineDockWidget">
   <property name="windowTitle">
    <string>Scan line</string>
   </property>
   <attribute name="dockWidgetArea">
    <number>2</number>
   </attribute>
   <widget class="QWidget" name="dockWidgetContents_5">
    <layout class="QGridLayout" name="gridLayout_4">
     <item row="0" column="0">
      <widget class="PlotWidget" name="scanLineGraphicsView"/>
     </item>
    </layout>
   </widget>
  </widget>
  <action name="actionSave_XY_Scan">
   <property name="icon">
    <iconset>
     <normaloff>../../artwork/icons/oxygen/22x22/document-save.png</normaloff>../../artwork/icons/oxygen/22x22/document-save.png</iconset>
   </property>
   <property name="text">
    <string>&amp;Save XY scan</string>
   </property>
  </action>
  <action name="actionSave_configuration">
   <property name="icon">
    <iconset>
     <normaloff>../../artwork/icons/oxygen/22x22/document-save.png</normaloff>../../artwork/icons/oxygen/22x22/document-save.png</iconset>
   </property>
   <property name="text">
    <string>Save co&amp;nfiguration</string>
   </property>
  </action>
  <action name="action_Settings">
   <property name="icon">
    <iconset>
     <normaloff>../../artwork/icons/oxygen/22x22/configure.png</normaloff>../../artwork/icons/oxygen/22x22/configure.png</iconset>
   </property>
   <property name="text">
    <string>Se&amp;ttings</string>
   </property>
  </action>
  <action name="actionClose">
   <property name="icon">
    <iconset>
     <normaloff>../../artwork/icons/oxygen/22x22/application-exit.png</normaloff>../../artwork/icons/oxygen/22x22/application-exit.png</iconset>
   </property>
   <property name="text">
    <string>C&amp;lose</string>
   </property>
   <property name="toolTip">
    <string>Close confocal. Shortcut:Ctrl+W</string>
   </property>
   <property name="shortcut">
    <string>Ctrl+W</string>
   </property>
  </action>
  <action name="actionSave_Depth_Scan">
   <property name="icon">
    <iconset>
     <normaloff>../../artwork/icons/oxygen/22x22/document-save.png</normaloff>../../artwork/icons/oxygen/22x22/document-save.png</iconset>
   </property>
   <property name="text">
    <string>Save &amp;Depth scan</string>
   </property>
   <property name="toolTip">
    <string>Save Depth Data</string>
   </property>
  </action>
  <action name="action_optimizer_settings">
   <property name="icon">
    <iconset>
     <normaloff>../../artwork/icons/oxygen/22x22/configure.png</normaloff>../../artwork/icons/oxygen/22x22/configure.png</iconset>
   </property>
   <property name="text">
    <string>O&amp;ptimizer Settings</string>
   </property>
  </action>
  <action name="action_zoom">
   <property name="checkable">
    <bool>true</bool>
   </property>
   <property name="icon">
    <iconset>
     <normaloff>../../artwork/icons/oxygen/22x22/zoom-select.png</normaloff>
     <normalon>../../artwork/icons/qudiTheme/32x32/search_active.png</normalon>../../artwork/icons/oxygen/22x22/zoom-select.png</iconset>
   </property>
   <property name="text">
    <string>Zoom</string>
   </property>
   <property name="toolTip">
    <string>Shortcut:Z</string>
   </property>
   <property name="shortcut">
    <string>Z</string>
   </property>
  </action>
  <action name="actionXY_scan_view">
   <property name="checkable">
    <bool>true</bool>
   </property>
   <property name="checked">
    <bool>true</bool>
   </property>
   <property name="text">
    <string>&amp;XY scan</string>
   </property>
   <property name="toolTip">
    <string>Shortcut:Alt+X</string>
   </property>
   <property name="shortcut">
    <string>Alt+X</string>
   </property>
  </action>
  <action name="actionDepth_scan_view">
   <property name="checkable">
    <bool>true</bool>
   </property>
   <property name="checked">
    <bool>true</bool>
   </property>
   <property name="text">
    <string>&amp;Depth scan</string>
   </property>
   <property name="toolTip">
    <string>Shortcut:Alt+D</string>
   </property>
   <property name="shortcut">
    <string>Alt+D</string>
   </property>
  </action>
  <action name="actionScan_control_view">
   <property name="checkable">
    <bool>true</bool>
   </property>
   <property name="checked">
    <bool>true</bool>
   </property>
   <property name="text">
    <string>&amp;Scan parameters</string>
   </property>
  </action>
  <action name="actionOptimizer_view">
   <property name="checkable">
    <bool>true</bool>
   </property>
   <property name="checked">
    <bool>true</bool>
   </property>
   <property name="text">
    <string>&amp;Optimizer</string>
   </property>
   <property name="toolTip">
    <string>Shortcut:Alt+O</string>
   </property>
   <property name="shortcut">
    <string>Alt+O</string>
   </property>
  </action>
  <action name="action_scan_xy_start">
   <property name="icon">
    <iconset>
     <normaloff>../../artwork/icons/qudiTheme/22x22/scan-xy-start.png</normaloff>../../artwork/icons/qudiTheme/22x22/scan-xy-start.png</iconset>
   </property>
   <property name="text">
    <string>Scan XY</string>
   </property>
   <property name="toolTip">
    <string>Start a fresh XY scan. Shortcut:Shift+S</string>
   </property>
   <property name="shortcut">
    <string>Shift+S</string>
   </property>
  </action>
  <action name="action_scan_xy_resume">
   <property name="icon">
    <iconset>
     <normaloff>../../artwork/icons/qudiTheme/22x22/scan-xy-resume.png</normaloff>../../artwork/icons/qudiTheme/22x22/scan-xy-resume.png</iconset>
   </property>
   <property name="text">
    <string>Resume XY scan</string>
   </property>
   <property name="toolTip">
    <string>Resume an interrupted XY scan. Shortcut:Shift+R</string>
   </property>
   <property name="shortcut">
    <string>Shift+R</string>
   </property>
  </action>
  <action name="action_scan_depth_start">
   <property name="icon">
    <iconset>
     <normaloff>../../artwork/icons/qudiTheme/22x22/scan-depth-start.png</normaloff>../../artwork/icons/qudiTheme/22x22/scan-depth-start.png</iconset>
   </property>
   <property name="text">
    <string>Scan depth</string>
   </property>
   <property name="toolTip">
    <string>Start a fresh depth scan. Shortcut:Shift+D</string>
   </property>
   <property name="shortcut">
    <string>Shift+D</string>
   </property>
  </action>
  <action name="action_scan_depth_resume">
   <property name="icon">
    <iconset>
     <normaloff>../../artwork/icons/qudiTheme/22x22/scan-depth-resume.png</normaloff>../../artwork/icons/qudiTheme/22x22/scan-depth-resume.png</iconset>
   </property>
   <property name="text">
    <string>Resume depth scan</string>
   </property>
   <property name="toolTip">
    <string>Resume an interrupted depth scan</string>
   </property>
  </action>
  <action name="action_optimize_position">
   <property name="icon">
    <iconset>
     <normaloff>../../artwork/icons/qudiTheme/22x22/optimize-position.png</normaloff>../../artwork/icons/qudiTheme/22x22/optimize-position.png</iconset>
   </property>
   <property name="text">
    <string>&amp;Optimize position</string>
   </property>
   <property name="toolTip">
    <string>Optimize position of crosshair. Shortcut:Ctrl+Alt+X</string>
   </property>
   <property name="statusTip">
    <string/>
   </property>
   <property name="shortcut">
    <string>Ctrl+Alt+X</string>
   </property>
  </action>
  <action name="action_stop_scanning">
   <property name="icon">
    <iconset>
     <normaloff>../../artwork/icons/qudiTheme/22x22/stop-scan.png</normaloff>../../artwork/icons/qudiTheme/22x22/stop-scan.png</iconset>
   </property>
   <property name="text">
    <string>Stop scan</string>
   </property>
   <property name="toolTip">
    <string>Stop scanning XY or depth and return to &quot;ready&quot; state. Shortcut:Shift+E</string>
   </property>
   <property name="shortcut">
    <string>Shift+E</string>
   </property>
  </action>
  <action name="restore_default_view_Action">
   <property name="text">
    <string>&amp;Restore default</string>
   </property>
   <property name="toolTip">
    <string>Restore default arrangement of dock widgets </string>
   </property>
  </action>
  <action name="optimizer_only_view_Action">
   <property name="icon">
    <iconset>
     <normaloff>../../artwork/icons/qudiTheme/22x22/optimize-position.png</normaloff>../../artwork/icons/qudiTheme/22x22/optimize-position.png</iconset>
   </property>
   <property name="text">
    <string>O&amp;ptimizer-only</string>
   </property>
   <property name="toolTip">
    <string>Rearrange window as a small optimizer interface.</string>
   </property>
  </action>
  <action name="actionScan_Toolbar">
   <property name="checkable">
    <bool>true</bool>
   </property>
   <property name="checked">
    <bool>true</bool>
   </property>
   <property name="text">
    <string>&amp;Scan Toolbar</string>
   </property>
   <property name="toolTip">
    <string>This toolbar contains all the scan actions that let you record images in the confocal microscope</string>
   </property>
  </action>
  <action name="actionUtil_Toolbar">
   <property name="checkable">
    <bool>true</bool>
   </property>
   <property name="checked">
    <bool>true</bool>
   </property>
   <property name="text">
    <string>&amp;Util Toolbar</string>
   </property>
  </action>
  <action name="action_TiltCorrection">
   <property name="checkable">
    <bool>true</bool>
   </property>
   <property name="icon">
    <iconset>
     <normaloff>../../artwork/icons/qudiTheme/22x22/correct-tilt.png</normaloff>../../artwork/icons/qudiTheme/22x22/correct-tilt.png</iconset>
   </property>
   <property name="text">
    <string>&amp;Use Tilt Correction</string>
   </property>
  </action>
  <action name="actionTilt_correction_view">
   <property name="checkable">
    <bool>true</bool>
   </property>
   <property name="text">
    <string>&amp;Tilt correction</string>
   </property>
  </action>
  <action name="actionForward">
   <property name="enabled">
    <bool>true</bool>
   </property>
   <property name="icon">
    <iconset>
     <normaloff>../../artwork/icons/oxygen/22x22/go-next.png</normaloff>../../artwork/icons/oxygen/22x22/go-next.png</iconset>
   </property>
   <property name="text">
    <string>&amp;Forward</string>
   </property>
   <property name="toolTip">
    <string>Go forward in scan history. Shortcut:Ctrl+R</string>
   </property>
   <property name="shortcut">
    <string>Ctrl+R</string>
   </property>
  </action>
  <action name="actionBack">
   <property name="enabled">
    <bool>true</bool>
   </property>
   <property name="icon">
    <iconset>
     <normaloff>../../artwork/icons/oxygen/22x22/go-previous.png</normaloff>../../artwork/icons/oxygen/22x22/go-previous.png</iconset>
   </property>
   <property name="text">
    <string>&amp;Back</string>
   </property>
   <property name="toolTip">
    <string>Go back in scan history. Shortcut:Ctrl+Z</string>
   </property>
   <property name="shortcut">
    <string>Ctrl+Z</string>
   </property>
  </action>
  <action name="actionScan_line_view">
   <property name="checkable">
    <bool>true</bool>
   </property>
   <property name="text">
    <string>Scan line</string>
   </property>
   <property name="toolTip">
    <string>Show or hide scan line display</string>
   </property>
  </action>
  <action name="action_full_range_xy">
   <property name="icon">
    <iconset>
     <normaloff>../../artwork/icons/oxygen/22x22/zoom-fit-best.png</normaloff>../../artwork/icons/oxygen/22x22/zoom-fit-best.png</iconset>
   </property>
   <property name="text">
    <string>Full range XY</string>
   </property>
   <property name="toolTip">
    <string>Set X and Y directions to full scan range. Shortcut:Ctrl+Alt+&lt;</string>
   </property>
   <property name="shortcut">
    <string>Ctrl+Alt+&lt;</string>
   </property>
  </action>
  <action name="action_full_range_z">
   <property name="icon">
    <iconset>
     <normaloff>../../artwork/icons/oxygen/22x22/zoom-fit-best.png</normaloff>../../artwork/icons/oxygen/22x22/zoom-fit-best.png</iconset>
   </property>
   <property name="text">
    <string>Full range Z</string>
   </property>
   <property name="toolTip">
    <string>Set Z direction to full scan range. Shortcut:Ctrl+Alt+Y</string>
   </property>
   <property name="shortcut">
    <string>Ctrl+Alt+Y</string>
   </property>
  </action>
  <action name="actionAutoRange_xy">
   <property name="checkable">
    <bool>false</bool>
   </property>
   <property name="text">
    <string>autoRange_xy</string>
   </property>
   <property name="toolTip">
    <string>Shortcut:Shift+X</string>
   </property>
   <property name="shortcut">
    <string>Shift+X</string>
   </property>
  </action>
  <action name="actionAutoRange_z">
   <property name="text">
    <string>autoRange_z</string>
   </property>
   <property name="toolTip">
    <string>Shortcut:Shift+C</string>
   </property>
   <property name="shortcut">
    <string>Shift+C</string>
   </property>
  </action>
  <action name="actionSave_Optimized_Scan">
   <property name="icon">
    <iconset>
     <normaloff>../../artwork/icons/oxygen/22x22/document-save.png</normaloff>../../artwork/icons/oxygen/22x22/document-save.png</iconset>
   </property>
   <property name="text">
    <string>Save &amp;Optimized scan</string>
   </property>
  </action>
 </widget>
 <customwidgets>
  <customwidget>
   <class>ScienDSpinBox</class>
   <extends>QDoubleSpinBox</extends>
   <header>qtwidgets.scientific_spinbox.h</header>
  </customwidget>
  <customwidget>
   <class>PlotWidget</class>
   <extends>QGraphicsView</extends>
   <header>pyqtgraph</header>
  </customwidget>
  <customwidget>
   <class>PlotWidgetModified</class>
   <extends>QGraphicsView</extends>
   <header>qtwidgets.plotwidget_modified.h</header>
  </customwidget>
 </customwidgets>
 <tabstops>
  <tabstop>xy_res_InputWidget</tabstop>
  <tabstop>z_res_InputWidget</tabstop>
  <tabstop>x_min_InputWidget</tabstop>
  <tabstop>x_max_InputWidget</tabstop>
  <tabstop>y_min_InputWidget</tabstop>
  <tabstop>y_max_InputWidget</tabstop>
  <tabstop>z_min_InputWidget</tabstop>
  <tabstop>z_max_InputWidget</tabstop>
  <tabstop>x_current_InputWidget</tabstop>
  <tabstop>y_current_InputWidget</tabstop>
  <tabstop>z_current_InputWidget</tabstop>
  <tabstop>xy_cb_max_DoubleSpinBox</tabstop>
  <tabstop>xy_cb_high_percentile_DoubleSpinBox</tabstop>
  <tabstop>xy_cb_ViewWidget</tabstop>
  <tabstop>xy_cb_low_percentile_DoubleSpinBox</tabstop>
  <tabstop>xy_cb_min_DoubleSpinBox</tabstop>
  <tabstop>xy_cb_centiles_RadioButton</tabstop>
  <tabstop>xy_cb_manual_RadioButton</tabstop>
  <tabstop>depth_cb_max_DoubleSpinBox</tabstop>
  <tabstop>depth_cb_high_percentile_DoubleSpinBox</tabstop>
  <tabstop>depth_cb_ViewWidget</tabstop>
  <tabstop>depth_cb_low_percentile_DoubleSpinBox</tabstop>
  <tabstop>depth_cb_min_DoubleSpinBox</tabstop>
  <tabstop>depth_cb_centiles_RadioButton</tabstop>
  <tabstop>depth_cb_manual_RadioButton</tabstop>
  <tabstop>tilt_set_01_pushButton</tabstop>
  <tabstop>tilt_set_02_pushButton</tabstop>
  <tabstop>tilt_set_03_pushButton</tabstop>
  <tabstop>calc_tilt_pushButton</tabstop>
  <tabstop>tilt_01_x_pos_doubleSpinBox</tabstop>
  <tabstop>tilt_01_y_pos_doubleSpinBox</tabstop>
  <tabstop>tilt_01_z_pos_doubleSpinBox</tabstop>
  <tabstop>tilt_02_x_pos_doubleSpinBox</tabstop>
  <tabstop>tilt_02_y_pos_doubleSpinBox</tabstop>
  <tabstop>tilt_02_z_pos_doubleSpinBox</tabstop>
  <tabstop>tilt_03_x_pos_doubleSpinBox</tabstop>
  <tabstop>tilt_03_y_pos_doubleSpinBox</tabstop>
  <tabstop>tilt_03_z_pos_doubleSpinBox</tabstop>
  <tabstop>x_SliderWidget</tabstop>
  <tabstop>depth_refocus_ViewWidget_2</tabstop>
  <tabstop>z_SliderWidget</tabstop>
  <tabstop>xy_refocus_ViewWidget_2</tabstop>
  <tabstop>depth_ViewWidget</tabstop>
  <tabstop>y_SliderWidget</tabstop>
  <tabstop>xy_ViewWidget</tabstop>
 </tabstops>
 <resources/>
 <connections>
  <connection>
   <sender>actionClose</sender>
   <signal>triggered()</signal>
   <receiver>MainWindow</receiver>
   <slot>close()</slot>
   <hints>
    <hint type="sourcelabel">
     <x>-1</x>
     <y>-1</y>
    </hint>
    <hint type="destinationlabel">
     <x>627</x>
     <y>403</y>
    </hint>
   </hints>
  </connection>
  <connection>
   <sender>actionXY_scan_view</sender>
   <signal>triggered(bool)</signal>
   <receiver>xy_scan_dockWidget</receiver>
   <slot>setVisible(bool)</slot>
   <hints>
    <hint type="sourcelabel">
     <x>-1</x>
     <y>-1</y>
    </hint>
    <hint type="destinationlabel">
     <x>269</x>
     <y>413</y>
    </hint>
   </hints>
  </connection>
  <connection>
   <sender>xy_scan_dockWidget</sender>
   <signal>visibilityChanged(bool)</signal>
   <receiver>actionXY_scan_view</receiver>
   <slot>setChecked(bool)</slot>
   <hints>
    <hint type="sourcelabel">
     <x>269</x>
     <y>413</y>
    </hint>
    <hint type="destinationlabel">
     <x>-1</x>
     <y>-1</y>
    </hint>
   </hints>
  </connection>
  <connection>
   <sender>actionDepth_scan_view</sender>
   <signal>triggered(bool)</signal>
   <receiver>depth_scan_dockWidget</receiver>
   <slot>setVisible(bool)</slot>
   <hints>
    <hint type="sourcelabel">
     <x>-1</x>
     <y>-1</y>
    </hint>
    <hint type="destinationlabel">
     <x>1006</x>
     <y>258</y>
    </hint>
   </hints>
  </connection>
  <connection>
   <sender>depth_scan_dockWidget</sender>
   <signal>visibilityChanged(bool)</signal>
   <receiver>actionDepth_scan_view</receiver>
   <slot>setChecked(bool)</slot>
   <hints>
    <hint type="sourcelabel">
     <x>1006</x>
     <y>258</y>
    </hint>
    <hint type="destinationlabel">
     <x>-1</x>
     <y>-1</y>
    </hint>
   </hints>
  </connection>
  <connection>
   <sender>actionScan_control_view</sender>
   <signal>triggered(bool)</signal>
   <receiver>scan_control_dockWidget</receiver>
   <slot>setVisible(bool)</slot>
   <hints>
    <hint type="sourcelabel">
     <x>-1</x>
     <y>-1</y>
    </hint>
    <hint type="destinationlabel">
     <x>627</x>
     <y>849</y>
    </hint>
   </hints>
  </connection>
  <connection>
   <sender>scan_control_dockWidget</sender>
   <signal>visibilityChanged(bool)</signal>
   <receiver>actionScan_control_view</receiver>
   <slot>setChecked(bool)</slot>
   <hints>
    <hint type="sourcelabel">
     <x>627</x>
     <y>849</y>
    </hint>
    <hint type="destinationlabel">
     <x>-1</x>
     <y>-1</y>
    </hint>
   </hints>
  </connection>
  <connection>
   <sender>actionOptimizer_view</sender>
   <signal>triggered(bool)</signal>
   <receiver>optimizer_dockWidget</receiver>
   <slot>setVisible(bool)</slot>
   <hints>
    <hint type="sourcelabel">
     <x>-1</x>
     <y>-1</y>
    </hint>
    <hint type="destinationlabel">
     <x>1006</x>
     <y>623</y>
    </hint>
   </hints>
  </connection>
  <connection>
   <sender>optimizer_dockWidget</sender>
   <signal>visibilityChanged(bool)</signal>
   <receiver>actionOptimizer_view</receiver>
   <slot>setChecked(bool)</slot>
   <hints>
    <hint type="sourcelabel">
     <x>1006</x>
     <y>623</y>
    </hint>
    <hint type="destinationlabel">
     <x>-1</x>
     <y>-1</y>
    </hint>
   </hints>
  </connection>
  <connection>
   <sender>actionScan_Toolbar</sender>
   <signal>triggered(bool)</signal>
   <receiver>scan_ToolBar</receiver>
   <slot>setVisible(bool)</slot>
   <hints>
    <hint type="sourcelabel">
     <x>-1</x>
     <y>-1</y>
    </hint>
    <hint type="destinationlabel">
     <x>368</x>
     <y>46</y>
    </hint>
   </hints>
  </connection>
  <connection>
   <sender>actionUtil_Toolbar</sender>
   <signal>triggered(bool)</signal>
   <receiver>util_ToolBar</receiver>
   <slot>setVisible(bool)</slot>
   <hints>
    <hint type="sourcelabel">
     <x>-1</x>
     <y>-1</y>
    </hint>
    <hint type="destinationlabel">
     <x>996</x>
     <y>46</y>
    </hint>
   </hints>
  </connection>
  <connection>
   <sender>actionTilt_correction_view</sender>
   <signal>triggered(bool)</signal>
   <receiver>tilt_correction_dockWidget</receiver>
   <slot>setVisible(bool)</slot>
   <hints>
    <hint type="sourcelabel">
     <x>-1</x>
     <y>-1</y>
    </hint>
    <hint type="destinationlabel">
     <x>1124</x>
     <y>844</y>
    </hint>
   </hints>
  </connection>
  <connection>
   <sender>scan_ToolBar</sender>
   <signal>visibilityChanged(bool)</signal>
   <receiver>actionScan_Toolbar</receiver>
   <slot>setChecked(bool)</slot>
   <hints>
    <hint type="sourcelabel">
     <x>471</x>
     <y>41</y>
    </hint>
    <hint type="destinationlabel">
     <x>-1</x>
     <y>-1</y>
    </hint>
   </hints>
  </connection>
  <connection>
   <sender>util_ToolBar</sender>
   <signal>visibilityChanged(bool)</signal>
   <receiver>actionUtil_Toolbar</receiver>
   <slot>setChecked(bool)</slot>
   <hints>
    <hint type="sourcelabel">
     <x>1145</x>
     <y>41</y>
    </hint>
    <hint type="destinationlabel">
     <x>-1</x>
     <y>-1</y>
    </hint>
   </hints>
  </connection>
  <connection>
   <sender>tilt_correction_dockWidget</sender>
   <signal>visibilityChanged(bool)</signal>
   <receiver>actionTilt_correction_view</receiver>
   <slot>setChecked(bool)</slot>
   <hints>
    <hint type="sourcelabel">
     <x>1197</x>
     <y>881</y>
    </hint>
    <hint type="destinationlabel">
     <x>-1</x>
     <y>-1</y>
    </hint>
   </hints>
  </connection>
  <connection>
   <sender>actionScan_line_view</sender>
   <signal>triggered(bool)</signal>
   <receiver>scanLineDockWidget</receiver>
   <slot>setVisible(bool)</slot>
   <hints>
    <hint type="sourcelabel">
     <x>-1</x>
     <y>-1</y>
    </hint>
    <hint type="destinationlabel">
     <x>1096</x>
     <y>853</y>
    </hint>
   </hints>
  </connection>
 </connections>
</ui><|MERGE_RESOLUTION|>--- conflicted
+++ resolved
@@ -27,11 +27,7 @@
     <rect>
      <x>0</x>
      <y>0</y>
-<<<<<<< HEAD
-     <width>1096</width>
-=======
      <width>1261</width>
->>>>>>> 53a4bec2
      <height>21</height>
     </rect>
    </property>
@@ -514,7 +510,6 @@
        </property>
       </widget>
      </item>
-<<<<<<< HEAD
      <item row="2" column="4">
       <widget class="ScienDSpinBox" name="x_min_InputWidget">
        <property name="sizePolicy">
@@ -571,9 +566,6 @@
       </widget>
      </item>
      <item row="2" column="5">
-=======
-     <item row="1" column="4">
->>>>>>> 53a4bec2
       <widget class="ScienDSpinBox" name="x_max_InputWidget">
        <property name="sizePolicy">
         <sizepolicy hsizetype="Expanding" vsizetype="Fixed">
@@ -1177,7 +1169,61 @@
        </property>
       </spacer>
      </item>
-<<<<<<< HEAD
+     <item row="1" column="3">
+      <widget class="ScienDSpinBox" name="x_min_InputWidget">
+       <property name="sizePolicy">
+        <sizepolicy hsizetype="Expanding" vsizetype="Fixed">
+         <horstretch>0</horstretch>
+         <verstretch>0</verstretch>
+        </sizepolicy>
+       </property>
+       <property name="minimumSize">
+        <size>
+         <width>70</width>
+         <height>0</height>
+        </size>
+       </property>
+       <property name="maximumSize">
+        <size>
+         <width>50</width>
+         <height>16777215</height>
+        </size>
+       </property>
+       <property name="mouseTracking">
+        <bool>true</bool>
+       </property>
+       <property name="focusPolicy">
+        <enum>Qt::WheelFocus</enum>
+       </property>
+       <property name="acceptDrops">
+        <bool>true</bool>
+       </property>
+       <property name="toolTip">
+        <string>&lt;html&gt;&lt;head/&gt;&lt;body&gt;&lt;p&gt;&lt;span style=&quot; font-size:10pt; font-weight:600;&quot;&gt;X_Min&lt;/span&gt;&lt;/p&gt;&lt;/body&gt;&lt;/html&gt;</string>
+       </property>
+       <property name="alignment">
+        <set>Qt::AlignRight|Qt::AlignTrailing|Qt::AlignVCenter</set>
+       </property>
+       <property name="buttonSymbols">
+        <enum>QAbstractSpinBox::NoButtons</enum>
+       </property>
+       <property name="accelerated">
+        <bool>true</bool>
+       </property>
+       <property name="decimals">
+        <number>2</number>
+       </property>
+       <property name="minimum">
+        <double>-200.000000000000000</double>
+       </property>
+       <property name="maximum">
+        <double>200.000000000000000</double>
+       </property>
+       <property name="singleStep">
+        <double>0.100000000000000</double>
+       </property>
+      </widget>
+     </item>
      <item row="3" column="1">
       <widget class="QSpinBox" name="y_res_InputWidget">
        <property name="enabled">
@@ -1248,10 +1294,6 @@
      </item>
      <item row="2" column="2">
       <widget class="ScienDSpinBox" name="xy_res_um_InputWidget">
-=======
-     <item row="1" column="3">
-      <widget class="ScienDSpinBox" name="x_min_InputWidget">
->>>>>>> 53a4bec2
        <property name="sizePolicy">
         <sizepolicy hsizetype="Expanding" vsizetype="Fixed">
          <horstretch>0</horstretch>
@@ -1292,7 +1334,6 @@
         <bool>true</bool>
        </property>
        <property name="decimals">
-<<<<<<< HEAD
         <number>3</number>
        </property>
        <property name="minimum">
@@ -1472,18 +1513,6 @@
        </property>
        <property name="alignment">
         <set>Qt::AlignCenter</set>
-=======
-        <number>2</number>
-       </property>
-       <property name="minimum">
-        <double>-200.000000000000000</double>
-       </property>
-       <property name="maximum">
-        <double>200.000000000000000</double>
-       </property>
-       <property name="singleStep">
-        <double>0.100000000000000</double>
->>>>>>> 53a4bec2
        </property>
       </widget>
      </item>
@@ -2545,35 +2574,7 @@
     <string>Full range Z</string>
    </property>
    <property name="toolTip">
-    <string>Set Z direction to full scan range. Shortcut:Ctrl+Alt+Y</string>
-   </property>
-   <property name="shortcut">
-    <string>Ctrl+Alt+Y</string>
-   </property>
-  </action>
-  <action name="actionAutoRange_xy">
-   <property name="checkable">
-    <bool>false</bool>
-   </property>
-   <property name="text">
-    <string>autoRange_xy</string>
-   </property>
-   <property name="toolTip">
-    <string>Shortcut:Shift+X</string>
-   </property>
-   <property name="shortcut">
-    <string>Shift+X</string>
-   </property>
-  </action>
-  <action name="actionAutoRange_z">
-   <property name="text">
-    <string>autoRange_z</string>
-   </property>
-   <property name="toolTip">
-    <string>Shortcut:Shift+C</string>
-   </property>
-   <property name="shortcut">
-    <string>Shift+C</string>
+    <string>Set Z direction to full scan range</string>
    </property>
   </action>
   <action name="actionSave_Optimized_Scan">
@@ -2583,6 +2584,35 @@
    </property>
    <property name="text">
     <string>Save &amp;Optimized scan</string>
+    <string>Set Z direction to full scan range. Shortcut:Ctrl+Alt+Y</string>
+   </property>
+   <property name="shortcut">
+    <string>Ctrl+Alt+Y</string>
+   </property>
+  </action>
+  <action name="actionAutoRange_xy">
+   <property name="checkable">
+    <bool>false</bool>
+   </property>
+   <property name="text">
+    <string>autoRange_xy</string>
+   </property>
+   <property name="toolTip">
+    <string>Shortcut:Shift+X</string>
+   </property>
+   <property name="shortcut">
+    <string>Shift+X</string>
+   </property>
+  </action>
+  <action name="actionAutoRange_z">
+   <property name="text">
+    <string>autoRange_z</string>
+   </property>
+   <property name="toolTip">
+    <string>Shortcut:Shift+C</string>
+   </property>
+   <property name="shortcut">
+    <string>Shift+C</string>
    </property>
   </action>
  </widget>
