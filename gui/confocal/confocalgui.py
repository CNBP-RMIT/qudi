--- conflicted
+++ resolved
@@ -218,14 +218,8 @@
         """
 
         # Getting an access to all connectors:
-<<<<<<< HEAD
-        self._scanning_logic = self.get_connector('confocallogic1')
-        self._optimizer_logic = self.get_connector('optimizerlogic1')
-=======
         self._scanning_logic = self.confocallogic1()
-        self._save_logic = self.savelogic()
         self._optimizer_logic = self.optimizerlogic1()
->>>>>>> 53a4bec2
 
         self._hardware_state = True
 
@@ -1886,21 +1880,13 @@
 
         self._scanning_logic.save_xy_data(colorscale_range=cb_range, percentile_range=pcile_range, save_raw_data=self._sd.save_purePNG_checkBox.isChecked())
 
-<<<<<<< HEAD
         # # TODO: find a way to produce raw image in savelogic.  For now it is saved here.
         # filepath = self._save_logic.get_path_for_module(module_name='Confocal')
-        # filename = filepath + os.sep + time.strftime('%Y%m%d-%H%M-%S_confocal_xy_scan_raw_pixel_image')
+        # filename = os.path.join(
+        #     filepath,
+        #     time.strftime('%Y%m%d-%H%M-%S_confocal_xy_scan_raw_pixel_image'))
         # if self._sd.save_purePNG_checkBox.isChecked():
         #     self.xy_image.save(filename + '_raw.png')
-=======
-        # TODO: find a way to produce raw image in savelogic.  For now it is saved here.
-        filepath = self._save_logic.get_path_for_module(module_name='Confocal')
-        filename = os.path.join(
-            filepath,
-            time.strftime('%Y%m%d-%H%M-%S_confocal_xy_scan_raw_pixel_image'))
-        if self._sd.save_purePNG_checkBox.isChecked():
-            self.xy_image.save(filename + '_raw.png')
->>>>>>> 53a4bec2
 
     def save_xy_scan_image(self):
         """ Save the image and according to that the data.
@@ -1924,21 +1910,13 @@
 
         self._scanning_logic.save_depth_data(colorscale_range=cb_range, percentile_range=pcile_range, save_raw_data=self._sd.save_purePNG_checkBox.isChecked())
 
-<<<<<<< HEAD
         # # TODO: find a way to produce raw image in savelogic.  For now it is saved here.
         # filepath = self._save_logic.get_path_for_module(module_name='Confocal')
-        # filename = filepath + os.sep + time.strftime('%Y%m%d-%H%M-%S_confocal_depth_scan_raw_pixel_image')
+        # filename = os.path.join(
+        #     filepath,
+        #     time.strftime('%Y%m%d-%H%M-%S_confocal_depth_scan_raw_pixel_image'))
         # if self._sd.save_purePNG_checkBox.isChecked():
         #     self.depth_image.save(filename + '_raw.png')
-=======
-        # TODO: find a way to produce raw image in savelogic.  For now it is saved here.
-        filepath = self._save_logic.get_path_for_module(module_name='Confocal')
-        filename = os.path.join(
-            filepath,
-            time.strftime('%Y%m%d-%H%M-%S_confocal_depth_scan_raw_pixel_image'))
-        if self._sd.save_purePNG_checkBox.isChecked():
-            self.depth_image.save(filename + '_raw.png')
->>>>>>> 53a4bec2
 
     def save_depth_scan_image(self):
         """ Save the image and according to that the data.
