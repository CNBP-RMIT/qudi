--- conflicted
+++ resolved
@@ -262,12 +262,9 @@
         win_data_directory: 'C:/Data'   # DO NOT CHANGE THE DIRECTORY HERE! ONLY IN THE CUSTOM FILE!
         unix_data_directory: 'Data/'
         log_into_daily_directory: True
-<<<<<<< HEAD
         # save_into_default_directory: True
-=======
         save_pdf: True
         save_png: True
->>>>>>> 046e2276
 
     spectrumlogic:
         module.Class: 'spectrum.SpectrumLogic'
